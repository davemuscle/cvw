--- conflicted
+++ resolved
@@ -7,11 +7,7 @@
 echo "Executing Wally setup.sh"
 
 # Path to Wally repository
-<<<<<<< HEAD
-WALLY=$(dirname ${BASH_SOURCE})
-=======
 WALLY=$(dirname ${BASH_SOURCE[0]:-$0})
->>>>>>> 099fc34c
 export WALLY=$(cd "$WALLY" && pwd)
 echo \$WALLY set to ${WALLY}
 
@@ -19,7 +15,7 @@
 export RISCV=/opt/riscv   # change this if you installed the tools in a different location
 
 # Tools
-# GCCZ
+# GCC
 export LD_LIBRARY_PATH=$LD_LIBRARY_PATH:$RISCV/riscv-gnu-toolchain/lib:$RISCV/riscv-gnu-toolchain/riscv64-unknown-elf/lib
 export PATH=$PATH:$RISCV/riscv-gnu-toolchain/bin:$RISCV/riscv-gnu-toolchain/riscv64-unknown-elf/bin      # GCC tools
 # Spike
@@ -30,8 +26,8 @@
 # Verilator
 export PATH=/usr/local/bin/verilator:$PATH # Change this for your path to Verilator
 # ModelSim/Questa (vsim)
-export PATH=/cad/mentor/questa_sim-2021.2_1/questasim/bin:$PATH    # Change this for your path to Modelsim
-export PATH=/cad/mentor/questa_sim-2022.1_1/questasim/bin:$PATH    # Change this for your path to Modelsim
+export PATH=/cad/mentor/questa_sim-2021.2_1/questasim/bin:$PATH    # Change this for your path to Modelsim, or delete
+export PATH=/cad/mentor/questa_sim-2022.1_1/questasim/bin:$PATH    # Change this for your path to Modelsim 
 export MGLS_LICENSE_FILE=1717@solidworks.eng.hmc.edu # Change this to your Siemens license server
 export PATH=/cad/synopsys/SYN/bin:$PATH  # Change this for your path to Design Compiler
 export SNPSLMD_LICENSE_FILE=27020@134.173.38.214
