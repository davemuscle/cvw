--- conflicted
+++ resolved
@@ -100,113 +100,6 @@
       ControlsD = `FCTRLW'b0_0_00_xx_000_0_1_0; // default: non-implemented instruction
       /* verilator lint_off CASEINCOMPLETE */ // default value above has priority so no other default needed
       case(OpD)
-<<<<<<< HEAD
-      7'b0000111: case(Funct3D)
-                    3'b010:                      ControlsD = `FCTRLW'b1_0_10_xx_0xx_0_0_0; // flw
-                    3'b011:  if (`D_SUPPORTED)   ControlsD = `FCTRLW'b1_0_10_xx_0xx_0_0_0; // fld
-                    3'b100:  if (`Q_SUPPORTED)   ControlsD = `FCTRLW'b1_0_10_xx_0xx_0_0_0; // flq
-                    3'b001:  if (`ZFH_SUPPORTED) ControlsD = `FCTRLW'b1_0_10_xx_0xx_0_0_0; // flh
-                  endcase
-      7'b0100111: case(Funct3D)
-                    3'b010:                      ControlsD = `FCTRLW'b0_0_10_xx_0xx_0_0_0; // fsw
-                    3'b011:  if (`D_SUPPORTED)   ControlsD = `FCTRLW'b0_0_10_xx_0xx_0_0_0; // fsd
-                    3'b100:  if (`Q_SUPPORTED)   ControlsD = `FCTRLW'b0_0_10_xx_0xx_0_0_0; // fsq
-                    3'b001:  if (`ZFH_SUPPORTED) ControlsD = `FCTRLW'b0_0_10_xx_0xx_0_0_0; // fsh
-                  endcase
-      7'b1000011:   ControlsD = `FCTRLW'b1_0_01_10_000_0_0_0; // fmadd
-      7'b1000111:   ControlsD = `FCTRLW'b1_0_01_10_001_0_0_0; // fmsub
-      7'b1001011:   ControlsD = `FCTRLW'b1_0_01_10_010_0_0_0; // fnmsub
-      7'b1001111:   ControlsD = `FCTRLW'b1_0_01_10_011_0_0_0; // fnmadd
-      7'b1010011: casez(Funct7D)
-                    7'b00000??: ControlsD = `FCTRLW'b1_0_01_10_110_0_0_0; // fadd
-                    7'b00001??: ControlsD = `FCTRLW'b1_0_01_10_111_0_0_0; // fsub
-                    7'b00010??: ControlsD = `FCTRLW'b1_0_01_10_100_0_0_0; // fmul
-                    7'b00011??: ControlsD = `FCTRLW'b1_0_01_01_xx0_1_0_0; // fdiv
-                    7'b01011??: if (Rs2D == 5'b0000) ControlsD = `FCTRLW'b1_0_01_01_xx1_1_0_0; // fsqrt
-                    7'b00100??: case(Funct3D)
-                                  3'b000:  ControlsD = `FCTRLW'b1_0_00_xx_000_0_0_0; // fsgnj
-                                  3'b001:  ControlsD = `FCTRLW'b1_0_00_xx_001_0_0_0; // fsgnjn
-                                  3'b010:  ControlsD = `FCTRLW'b1_0_00_xx_010_0_0_0; // fsgnjx
-                               endcase
-                    7'b00101??: case(Funct3D)
-                                  3'b000:  ControlsD = `FCTRLW'b1_0_00_xx_110_0_0_0; // fmin
-                                  3'b001:  ControlsD = `FCTRLW'b1_0_00_xx_101_0_0_0; // fmax
-                                endcase
-                    7'b10100??: case(Funct3D)
-                                  3'b010:  ControlsD = `FCTRLW'b0_1_00_xx_010_0_0_0; // feq
-                                  3'b001:  ControlsD = `FCTRLW'b0_1_00_xx_001_0_0_0; // flt
-                                  3'b000:  ControlsD = `FCTRLW'b0_1_00_xx_011_0_0_0; // fle
-                                endcase
-                    7'b11100??: if (Funct3D == 3'b001 & Rs2D == 5'b00000)          
-                                               ControlsD = `FCTRLW'b0_1_10_xx_000_0_0_0; // fclass
-                                else if (Funct3D == 3'b000 & Rs2D == 5'b00000) 
-                                               ControlsD = `FCTRLW'b0_1_11_xx_000_0_0_0; // fmv.x.w / fmv.x.d to int register
-                    7'b111100?: if (Funct3D == 3'b000 & Rs2D == 5'b00000) 
-                                               ControlsD = `FCTRLW'b1_0_00_xx_011_0_0_0; // fmv.w.x / fmv.d.x   to fp reg
-                    7'b0100000: if (Rs2D[4:2] == 3'b000 & SupportedFmt2 & Rs2D[1:0] != 2'b00)
-                                               ControlsD = `FCTRLW'b1_0_01_00_000_0_0_0; // fcvt.s.(d/q/h)
-                    7'b0100001: if (Rs2D[4:2] == 3'b000  & SupportedFmt2 & Rs2D[1:0] != 2'b01)
-                                               ControlsD = `FCTRLW'b1_0_01_00_001_0_0_0; // fcvt.d.(s/h/q)
-                    // coverage off
-                    // Not covered in testing because rv64gc does not support half or quad precision
-                    7'b0100010: if (Rs2D[4:2] == 3'b000 & SupportedFmt2 & Rs2D[1:0] != 2'b10)
-                                               ControlsD = `FCTRLW'b1_0_01_00_010_0_0_0; // fcvt.h.(s/d/q)
-                    7'b0100011: if (Rs2D[4:2] == 3'b000  & SupportedFmt2 & Rs2D[1:0] != 2'b11)
-                                               ControlsD = `FCTRLW'b1_0_01_00_011_0_0_0; // fcvt.q.(s/h/d)
-                    // coverage on                  
-                    7'b1101000: case(Rs2D)
-                                  5'b00000:    ControlsD = `FCTRLW'b1_0_01_00_101_0_0_0; // fcvt.s.w   w->s
-                                  5'b00001:    ControlsD = `FCTRLW'b1_0_01_00_100_0_0_0; // fcvt.s.wu wu->s
-                                  5'b00010:    ControlsD = `FCTRLW'b1_0_01_00_111_0_0_0; // fcvt.s.l   l->s
-                                  5'b00011:    ControlsD = `FCTRLW'b1_0_01_00_110_0_0_0; // fcvt.s.lu lu->s
-                                endcase
-                    7'b1100000: case(Rs2D)
-                                  5'b00000:    ControlsD = `FCTRLW'b0_1_01_00_001_0_0_1; // fcvt.w.s   s->w
-                                  5'b00001:    ControlsD = `FCTRLW'b0_1_01_00_000_0_0_1; // fcvt.wu.s  s->wu
-                                  5'b00010:    ControlsD = `FCTRLW'b0_1_01_00_011_0_0_1; // fcvt.l.s   s->l
-                                  5'b00011:    ControlsD = `FCTRLW'b0_1_01_00_010_0_0_1; // fcvt.lu.s  s->lu
-                                endcase
-                    7'b1101001: case(Rs2D)
-                                  5'b00000:    ControlsD = `FCTRLW'b1_0_01_00_101_0_0_0; // fcvt.d.w   w->d
-                                  5'b00001:    ControlsD = `FCTRLW'b1_0_01_00_100_0_0_0; // fcvt.d.wu wu->d
-                                  5'b00010:    ControlsD = `FCTRLW'b1_0_01_00_111_0_0_0; // fcvt.d.l   l->d
-                                  5'b00011:    ControlsD = `FCTRLW'b1_0_01_00_110_0_0_0; // fcvt.d.lu lu->d
-                                endcase
-                    7'b1100001: case(Rs2D)
-                                  5'b00000:    ControlsD = `FCTRLW'b0_1_01_00_001_0_0_1; // fcvt.w.d   d->w
-                                  5'b00001:    ControlsD = `FCTRLW'b0_1_01_00_000_0_0_1; // fcvt.wu.d  d->wu
-                                  5'b00010:    ControlsD = `FCTRLW'b0_1_01_00_011_0_0_1; // fcvt.l.d   d->l
-                                  5'b00011:    ControlsD = `FCTRLW'b0_1_01_00_010_0_0_1; // fcvt.lu.d  d->lu
-                                endcase
-                    // coverage off
-                    // Not covered in testing because rv64gc does not support half or quad precision
-                    7'b1101010: case(Rs2D)
-                                  5'b00000:    ControlsD = `FCTRLW'b1_0_01_00_101_0_0_0; // fcvt.h.w   w->h
-                                  5'b00001:    ControlsD = `FCTRLW'b1_0_01_00_100_0_0_0; // fcvt.h.wu wu->h
-                                  5'b00010:    ControlsD = `FCTRLW'b1_0_01_00_111_0_0_0; // fcvt.h.l   l->h
-                                  5'b00011:    ControlsD = `FCTRLW'b1_0_01_00_110_0_0_0; // fcvt.h.lu lu->h
-                                endcase
-                    7'b1100010: case(Rs2D)
-                                  5'b00000:    ControlsD = `FCTRLW'b0_1_01_00_001_0_0_1; // fcvt.w.h   h->w
-                                  5'b00001:    ControlsD = `FCTRLW'b0_1_01_00_000_0_0_1; // fcvt.wu.h  h->wu
-                                  5'b00010:    ControlsD = `FCTRLW'b0_1_01_00_011_0_0_1; // fcvt.l.h   h->l
-                                  5'b00011:    ControlsD = `FCTRLW'b0_1_01_00_010_0_0_1; // fcvt.lu.h  h->lu
-                                endcase
-                    7'b1101011: case(Rs2D)
-                                  5'b00000:    ControlsD = `FCTRLW'b1_0_01_00_101_0_0_0; // fcvt.q.w   w->q
-                                  5'b00001:    ControlsD = `FCTRLW'b1_0_01_00_100_0_0_0; // fcvt.q.wu wu->q
-                                  5'b00010:    ControlsD = `FCTRLW'b1_0_01_00_111_0_0_0; // fcvt.q.l   l->q
-                                  5'b00011:    ControlsD = `FCTRLW'b1_0_01_00_110_0_0_0; // fcvt.q.lu lu->q
-                                endcase
-                    7'b1100011: case(Rs2D)
-                                  5'b00000:    ControlsD = `FCTRLW'b0_1_01_00_001_0_0_1; // fcvt.w.q   q->w
-                                  5'b00001:    ControlsD = `FCTRLW'b0_1_01_00_000_0_0_1; // fcvt.wu.q  q->wu
-                                  5'b00010:    ControlsD = `FCTRLW'b0_1_01_00_011_0_0_1; // fcvt.l.q   q->l
-                                  5'b00011:    ControlsD = `FCTRLW'b0_1_01_00_010_0_0_1; // fcvt.lu.q  q->lu
-                                endcase
-                    // coverage on
-                  endcase
-=======
         7'b0000111: case(Funct3D)
                       3'b010:                      ControlsD = `FCTRLW'b1_0_10_xx_0xx_0_0_0; // flw
                       3'b011:  if (`D_SUPPORTED)   ControlsD = `FCTRLW'b1_0_10_xx_0xx_0_0_0; // fld
@@ -253,10 +146,13 @@
                                                 ControlsD = `FCTRLW'b1_0_01_00_000_0_0_0; // fcvt.s.(d/q/h)
                       7'b0100001: if (Rs2D[4:2] == 3'b000  & SupportedFmt2 & Rs2D[1:0] != 2'b01)
                                                 ControlsD = `FCTRLW'b1_0_01_00_001_0_0_0; // fcvt.d.(s/h/q)
+                      // coverage off
+                      // Not covered in testing because rv64gc does not support half or quad precision
                       7'b0100010: if (Rs2D[4:2] == 3'b000 & SupportedFmt2 & Rs2D[1:0] != 2'b10)
                                                 ControlsD = `FCTRLW'b1_0_01_00_010_0_0_0; // fcvt.h.(s/d/q)
                       7'b0100011: if (Rs2D[4:2] == 3'b000  & SupportedFmt2 & Rs2D[1:0] != 2'b11)
                                                 ControlsD = `FCTRLW'b1_0_01_00_011_0_0_0; // fcvt.q.(s/h/d)
+                      // coverage on
                       7'b1101000: case(Rs2D)
                                     5'b00000:    ControlsD = `FCTRLW'b1_0_01_00_101_0_0_0; // fcvt.s.w   w->s
                                     5'b00001:    ControlsD = `FCTRLW'b1_0_01_00_100_0_0_0; // fcvt.s.wu wu->s
@@ -281,6 +177,8 @@
                                     5'b00010:    ControlsD = `FCTRLW'b0_1_01_00_011_0_0_1; // fcvt.l.d   d->l
                                     5'b00011:    ControlsD = `FCTRLW'b0_1_01_00_010_0_0_1; // fcvt.lu.d  d->lu
                                   endcase
+                      // coverage off
+                      // Not covered in testing because rv64gc does not support half or quad precision
                       7'b1101010: case(Rs2D)
                                     5'b00000:    ControlsD = `FCTRLW'b1_0_01_00_101_0_0_0; // fcvt.h.w   w->h
                                     5'b00001:    ControlsD = `FCTRLW'b1_0_01_00_100_0_0_0; // fcvt.h.wu wu->h
@@ -305,9 +203,8 @@
                                     5'b00010:    ControlsD = `FCTRLW'b0_1_01_00_011_0_0_1; // fcvt.l.q   q->l
                                     5'b00011:    ControlsD = `FCTRLW'b0_1_01_00_010_0_0_1; // fcvt.lu.q  q->lu
                                   endcase
-                                
+                      // coverage on
                     endcase
->>>>>>> a28a4570
       endcase
     end
     /* verilator lint_on CASEINCOMPLETE */
