///////////////////////////////////////////
// alu.sv
//
// Written: David_Harris@hmc.edu, Sarah.Harris@unlv.edu, kekim@hmc.edu
// Created: 9 January 2021
// Modified: 3 March 2023
//
// Purpose: RISC-V Arithmetic/Logic Unit
//
// Documentation: RISC-V System on Chip Design Chapter 4 (Figure 4.4)
// 
// A component of the CORE-V-WALLY configurable RISC-V project.
// 
// Copyright (C) 2021-23 Harvey Mudd College & Oklahoma State University
//
// SPDX-License-Identifier: Apache-2.0 WITH SHL-2.1
//
// Licensed under the Solderpad Hardware License v 2.1 (the “License”); you may not use this file 
// except in compliance with the License, or, at your option, the Apache License version 2.0. You 
// may obtain a copy of the License at
//
// https://solderpad.org/licenses/SHL-2.1/
//
// Unless required by applicable law or agreed to in writing, any work distributed under the 
// License is distributed on an “AS IS” BASIS, WITHOUT WARRANTIES OR CONDITIONS OF ANY KIND, 
// either express or implied. See the License for the specific language governing permissions 
// and limitations under the License.
////////////////////////////////////////////////////////////////////////////////////////////////

`include "wally-config.vh"

module alu #(parameter WIDTH=32) (
  input  logic [WIDTH-1:0] A, B,        // Operands
  input  logic [2:0]       ALUControl,  // With Funct3, indicates operation to perform
  input  logic [2:0]       ALUSelect,   // ALU mux select signal
  input  logic [1:0]       BSelect,     // One-Hot encoding of if it's a ZBA_ZBB_ZBC_ZBS instruction
  input  logic [2:0]       ZBBSelect,   // ZBB mux select signal
  input  logic [2:0]       Funct3,      // With ALUControl, indicates operation to perform NOTE: Change signal name to ALUSelect
  input  logic [1:0]       CompFlags,   // Comparator flags
  input  logic [2:0]       BALUControl, // ALU Control signals for B instructions in Execute Stage
  output logic [WIDTH-1:0] Result,      // ALU result
  output logic [WIDTH-1:0] Sum);        // Sum of operands

  // CondInvB = ~B when subtracting, B otherwise. Shift = shift result. SLT/U = result of a slt/u instruction.
  // FullResult = ALU result before adjusting for a RV64 w-suffix instruction.
<<<<<<< HEAD
  logic [WIDTH-1:0] CondMaskInvB, Shift, SLT, SLTU, FullResult,ALUResult;                   // Intermediate Signals 
  logic [WIDTH-1:0] ZBCResult, ZBBResult;                                                   // Result of ZBB, ZBC
  logic [WIDTH-1:0] MaskB;                                                                  // BitMask of B
  logic [WIDTH-1:0] CondMaskB;                                                              // Result of B mask select mux
  logic [WIDTH-1:0] CondShiftA;                                                             // Result of A shifted select mux
  logic [WIDTH-1:0] CondExtA;                                                               // Result of Zero Extend A select mux
  logic [WIDTH-1:0] RevA;                                                                   // Bit-reversed A
  logic             Carry, Neg;                                                             // Flags: carry out, negative
  logic             LT, LTU;                                                                // Less than, Less than unsigned
  logic             W64;                                                                    // RV64 W-type instruction
  logic             SubArith;                                                               // Performing subtraction or arithmetic right shift
  logic             ALUOp;                                                                  // 0 for address generation addition or 1 for regular ALU ops
  logic             Asign, Bsign;                                                           // Sign bits of A, B
  logic             shSignA;
  logic [WIDTH-1:0] rotA;                                                                   // XLEN bit input source to shifter
  logic [1:0]       shASelect;                                                              // select signal for shifter source generation mux 
  logic             Rotate;                                                                 // Indicates if it is Rotate instruction
  logic             Mask;                                                                   // Indicates if it is ZBS instruction
  logic             PreShift;                                                               // Inidicates if it is sh1add, sh2add, sh3add instruction
  logic [1:0]       PreShiftAmt;                                                            // Amount to Pre-Shift A 
=======
  logic [WIDTH-1:0] CondInvB, Shift, FullResult;             // Intermediate results
  logic             Carry, Neg;                              // Flags: carry out, negative
  logic             LT, LTU;                                 // Less than, Less than unsigned
  logic             W64;                                     // RV64 W-type instruction
  logic             SubArith;                                // Performing subtraction or arithmetic right shift
  logic             ALUOp;                                   // 0 for address generation addition or 1 for regular ALU ops
  logic             Asign, Bsign;                            // Sign bits of A, B
>>>>>>> 6cc341a4

  // Extract control signals from ALUControl.
  assign {W64, SubArith, ALUOp} = ALUControl;

  // Extract control signals from bitmanip ALUControl.
  assign {Rotate, Mask, PreShift} = BALUControl;

  // Pack control signals into shifter select
  assign shASelect = {W64,SubArith};

  assign PreShiftAmt = Funct3[2:1] & {2{PreShift}};

  if (`ZBS_SUPPORTED) begin: zbsdec
    decoder #($clog2(WIDTH)) maskgen (B[$clog2(WIDTH)-1:0], MaskB);
    assign CondMaskB = (Mask) ? MaskB : B;
  end else assign CondMaskB = B;

  if (WIDTH == 64) begin
    mux3 #(1) signmux(A[63], A[31], 1'b0, {~SubArith, W64}, shSignA);
    mux3 #(64) extendmux({{32{1'b0}}, A[31:0]},{{32{A[31]}}, A[31:0]}, A,{~W64, SubArith}, CondExtA);
  end else begin 
    mux2 #(1) signmux(1'b0, A[31], SubArith, shSignA);
    assign CondExtA = A;
  end

  // shifter rotate source select mux
  if (`ZBB_SUPPORTED) begin
    if (WIDTH == 64) assign rotA = (W64) ? {A[31:0], A[31:0]} : A;
    else assign rotA = A; 
  end else assign rotA = A;
    
  if (`ZBA_SUPPORTED) begin: zbamuxes
    // Pre-Shift
    assign CondShiftA = CondExtA << (PreShiftAmt);
  end else assign CondShiftA = A;

  // Addition
  assign CondMaskInvB = SubArith ? ~CondMaskB : CondMaskB;
  assign {Carry, Sum} = CondShiftA + CondMaskInvB + {{(WIDTH-1){1'b0}}, SubArith};
  
  // Shifts (configurable for rotation)
  shifter sh(.shA(CondExtA), .Sign(shSignA), .rotA(rotA), .Amt(B[`LOG_XLEN-1:0]), .Right(Funct3[2]), .W64(W64), .Y(Shift), .Rotate(Rotate));

  // Condition code flags are based on subtraction output Sum = A-B.
  // Overflow occurs when the numbers being subtracted have the opposite sign 
  // and the result has the opposite sign of A.
  // LT is simplified from Overflow = Asign & Bsign & Asign & Neg; LT = Neg ^ Overflow
  assign Neg  = Sum[WIDTH-1];
  assign Asign = A[WIDTH-1];
  assign Bsign = B[WIDTH-1];
  assign LT = Asign & ~Bsign | Asign & Neg | ~Bsign & Neg; 
  assign LTU = ~Carry;
 
  // Select appropriate ALU Result
<<<<<<< HEAD
  if (`ZBS_SUPPORTED | `ZBB_SUPPORTED) begin
    always_comb
      if (~ALUOp) FullResult = Sum;                         // Always add for ALUOp = 0 (address generation)
      else casez (ALUSelect)                                // Otherwise check Funct3 NOTE: change signal name to ALUSelect
        3'b000: FullResult = Sum;                           // add or sub
        3'b001: FullResult = Shift;                         // sll, sra, or srl
        3'b010: FullResult = SLT;                           // slt
        3'b011: FullResult = SLTU;                          // sltu
        3'b100: FullResult = A ^ CondMaskInvB;              // xor, xnor, binv
        3'b110: FullResult = A | CondMaskInvB;              // or, orn, bset
        3'b111: FullResult = A & CondMaskInvB;              // and, bclr
        3'b101: FullResult = {{(WIDTH-1){1'b0}},{|(A & CondMaskB)}};// bext
      endcase
  end
  else begin
    always_comb
      if (~ALUOp) FullResult = Sum;     // Always add for ALUOp = 0 (address generation)
      else casez (ALUSelect)            // Otherwise check Funct3 NOTE: change signal name to ALUSelect
        3'b000: FullResult = Sum;       // add or sub
        3'b?01: FullResult = Shift;     // sll, sra, or srl
        3'b010: FullResult = SLT;       // slt
        3'b011: FullResult = SLTU;      // sltu
        3'b100: FullResult = A ^ B;     // xor
        3'b110: FullResult = A | B;     // or 
        3'b111: FullResult = A & B;     // and
      endcase
  end

  if (`ZBC_SUPPORTED | `ZBB_SUPPORTED) begin: bitreverse
    bitreverse #(WIDTH) brA(.a(A), .b(RevA));
  end

  if (`ZBC_SUPPORTED) begin: zbc
    zbc #(WIDTH) ZBC(.A(A), .RevA(RevA), .B(B), .Funct3(Funct3), .ZBCResult(ZBCResult));
  end else assign ZBCResult = 0;

  if (`ZBB_SUPPORTED) begin: zbb
    zbb #(WIDTH) ZBB(.A(A), .RevA(RevA), .B(B), .ALUResult(ALUResult), .W64(W64), .lt(CompFlags[0]), .ZBBSelect(ZBBSelect), .ZBBResult(ZBBResult));
  end else assign ZBBResult = 0;
=======
  always_comb
    if (~ALUOp) FullResult = Sum;                     // Always add for ALUOp = 0 (address generation)
    else casez (Funct3)                               // Otherwise check Funct3
      3'b000: FullResult = Sum;                       // add or sub
      3'b?01: FullResult = Shift;                     // sll, sra, or srl
      3'b010: FullResult = {{(WIDTH-1){1'b0}}, LT};   // slt
      3'b011: FullResult = {{(WIDTH-1){1'b0}}, LTU};  // sltu
      3'b100: FullResult = A ^ B;                     // xor
      3'b110: FullResult = A | B;                     // or 
      3'b111: FullResult = A & B;                     // and
    endcase
>>>>>>> 6cc341a4

  // Support RV64I W-type addw/subw/addiw/shifts that discard upper 32 bits and sign-extend 32-bit result to 64 bits
  if (WIDTH == 64)  assign ALUResult = W64 ? {{32{FullResult[31]}}, FullResult[31:0]} : FullResult;
  else              assign ALUResult = FullResult;

  // Final Result B instruction select mux
  if (`ZBC_SUPPORTED | `ZBS_SUPPORTED | `ZBA_SUPPORTED | `ZBB_SUPPORTED) begin : zbdecoder
    always_comb
      case (BSelect)
        // 00: ALU, 01: ZBA/ZBS, 10: ZBB, 11: ZBC
        2'b00: Result = ALUResult; 
        2'b01: Result = FullResult;         // NOTE: We don't use ALUResult because ZBA/ZBS instructions don't sign extend the MSB of the right-hand word.
        2'b10: Result = ZBBResult; 
        2'b11: Result = ZBCResult;
      endcase
  end else assign Result = ALUResult;
endmodule<|MERGE_RESOLUTION|>--- conflicted
+++ resolved
@@ -43,7 +43,6 @@
 
   // CondInvB = ~B when subtracting, B otherwise. Shift = shift result. SLT/U = result of a slt/u instruction.
   // FullResult = ALU result before adjusting for a RV64 w-suffix instruction.
-<<<<<<< HEAD
   logic [WIDTH-1:0] CondMaskInvB, Shift, SLT, SLTU, FullResult,ALUResult;                   // Intermediate Signals 
   logic [WIDTH-1:0] ZBCResult, ZBBResult;                                                   // Result of ZBB, ZBC
   logic [WIDTH-1:0] MaskB;                                                                  // BitMask of B
@@ -64,15 +63,6 @@
   logic             Mask;                                                                   // Indicates if it is ZBS instruction
   logic             PreShift;                                                               // Inidicates if it is sh1add, sh2add, sh3add instruction
   logic [1:0]       PreShiftAmt;                                                            // Amount to Pre-Shift A 
-=======
-  logic [WIDTH-1:0] CondInvB, Shift, FullResult;             // Intermediate results
-  logic             Carry, Neg;                              // Flags: carry out, negative
-  logic             LT, LTU;                                 // Less than, Less than unsigned
-  logic             W64;                                     // RV64 W-type instruction
-  logic             SubArith;                                // Performing subtraction or arithmetic right shift
-  logic             ALUOp;                                   // 0 for address generation addition or 1 for regular ALU ops
-  logic             Asign, Bsign;                            // Sign bits of A, B
->>>>>>> 6cc341a4
 
   // Extract control signals from ALUControl.
   assign {W64, SubArith, ALUOp} = ALUControl;
@@ -127,7 +117,6 @@
   assign LTU = ~Carry;
  
   // Select appropriate ALU Result
-<<<<<<< HEAD
   if (`ZBS_SUPPORTED | `ZBB_SUPPORTED) begin
     always_comb
       if (~ALUOp) FullResult = Sum;                         // Always add for ALUOp = 0 (address generation)
@@ -167,19 +156,6 @@
   if (`ZBB_SUPPORTED) begin: zbb
     zbb #(WIDTH) ZBB(.A(A), .RevA(RevA), .B(B), .ALUResult(ALUResult), .W64(W64), .lt(CompFlags[0]), .ZBBSelect(ZBBSelect), .ZBBResult(ZBBResult));
   end else assign ZBBResult = 0;
-=======
-  always_comb
-    if (~ALUOp) FullResult = Sum;                     // Always add for ALUOp = 0 (address generation)
-    else casez (Funct3)                               // Otherwise check Funct3
-      3'b000: FullResult = Sum;                       // add or sub
-      3'b?01: FullResult = Shift;                     // sll, sra, or srl
-      3'b010: FullResult = {{(WIDTH-1){1'b0}}, LT};   // slt
-      3'b011: FullResult = {{(WIDTH-1){1'b0}}, LTU};  // sltu
-      3'b100: FullResult = A ^ B;                     // xor
-      3'b110: FullResult = A | B;                     // or 
-      3'b111: FullResult = A & B;                     // and
-    endcase
->>>>>>> 6cc341a4
 
   // Support RV64I W-type addw/subw/addiw/shifts that discard upper 32 bits and sign-extend 32-bit result to 64 bits
   if (WIDTH == 64)  assign ALUResult = W64 ? {{32{FullResult[31]}}, FullResult[31:0]} : FullResult;
