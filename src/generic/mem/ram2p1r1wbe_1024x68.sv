///////////////////////////////////////////
// ram2p1rwbe_1024x68.sv
//
// Written: james.stine@okstate.edu 28 January 2023
// Modified: 
//
// Purpose: RAM wrapper for instantiating RAM IP
// 
// A component of the CORE-V-WALLY configurable RISC-V project.
// 
// Copyright (C) 2021-23 Harvey Mudd College & Oklahoma State University
//
// SPDX-License-Identifier: Apache-2.0 WITH SHL-2.1
//
// Licensed under the Solderpad Hardware License v 2.1 (the “License”); you may not use this file 
// except in compliance with the License, or, at your option, the Apache License version 2.0. You 
// may obtain a copy of the License at
//
// https://solderpad.org/licenses/SHL-2.1/
//
// Unless required by applicable law or agreed to in writing, any work distributed under the 
// License is distributed on an “AS IS” BASIS, WITHOUT WARRANTIES OR CONDITIONS OF ANY KIND, 
// either express or implied. See the License for the specific language governing permissions 
// and limitations under the License.
////////////////////////////////////////////////////////////////////////////////////////////////

module ram2p1r1wbe_1024x68( 
  input  logic          CLKA, 
  input  logic          CLKB, 
  input  logic 	        CEBA, 
  input  logic 	        CEBB, 
  input  logic          WEBA,
  input  logic          WEBB,
  input  logic [9:0]    AA, 
  input  logic [9:0]    AB, 
  input  logic [67:0]   DA,
  input  logic [67:0]   DB,
  input  logic [67:0]   BWEBA, 
  input  logic [67:0]   BWEBB, 
  output logic [67:0]   QA,
  output logic [67:0]   QB
);

   // replace "generic1024x68RAM" with "TSDN..1024X68.." module from your memory vendor
<<<<<<< HEAD
  TSDN28HPCPA1024X68M4MW sramIP (.CLKA, .CLKB, .CEBA, .CEBB, .WEBA, .WEBB, 
			     .AA, .AB, .DA, .DB, .BWEBA, .BWEBB, .QA, .QB);
//   generic1024x68RAM sramIP (.CLKA, .CLKB, .CEBA, .CEBB, .WEBA, .WEBB, 
//			     .AA, .AB, .DA, .DB, .BWEBA, .BWEBB, .QA, .QB);
=======
   //generic1024x68RAM sramIP (.CLKA, .CLKB, .CEBA, .CEBB, .WEBA, .WEBB, 
	 //		     .AA, .AB, .DA, .DB, .BWEBA, .BWEBB, .QA, .QB);
  TSDN28HPCPA1024X68M4MW sramIP(.CLKA, .CLKB, .CEBA, .CEBB, .WEBA, .WEBB, 
			   .AA, .AB, .DA, .DB, .BWEBA, .BWEBB, .QA, .QB);
>>>>>>> ea955653

endmodule<|MERGE_RESOLUTION|>--- conflicted
+++ resolved
@@ -42,16 +42,9 @@
 );
 
    // replace "generic1024x68RAM" with "TSDN..1024X68.." module from your memory vendor
-<<<<<<< HEAD
-  TSDN28HPCPA1024X68M4MW sramIP (.CLKA, .CLKB, .CEBA, .CEBB, .WEBA, .WEBB, 
-			     .AA, .AB, .DA, .DB, .BWEBA, .BWEBB, .QA, .QB);
-//   generic1024x68RAM sramIP (.CLKA, .CLKB, .CEBA, .CEBB, .WEBA, .WEBB, 
-//			     .AA, .AB, .DA, .DB, .BWEBA, .BWEBB, .QA, .QB);
-=======
    //generic1024x68RAM sramIP (.CLKA, .CLKB, .CEBA, .CEBB, .WEBA, .WEBB, 
 	 //		     .AA, .AB, .DA, .DB, .BWEBA, .BWEBB, .QA, .QB);
   TSDN28HPCPA1024X68M4MW sramIP(.CLKA, .CLKB, .CEBA, .CEBB, .WEBA, .WEBB, 
 			   .AA, .AB, .DA, .DB, .BWEBA, .BWEBB, .QA, .QB);
->>>>>>> ea955653
 
 endmodule