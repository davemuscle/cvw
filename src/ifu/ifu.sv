///////////////////////////////////////////
// ifu.sv
//
// Written: David_Harris@hmc.edu 9 January 2021
// Modified:
//
// Purpose: Instrunction Fetch Unit
//           PC, branch prediction, instruction cache
// 
// A component of the CORE-V-WALLY configurable RISC-V project.
// 
// Copyright (C) 2021-23 Harvey Mudd College & Oklahoma State University
//
// SPDX-License-Identifier: Apache-2.0 WITH SHL-2.1
//
// Licensed under the Solderpad Hardware License v 2.1 (the “License”); you may not use this file 
// except in compliance with the License, or, at your option, the Apache License version 2.0. You 
// may obtain a copy of the License at
//
// https://solderpad.org/licenses/SHL-2.1/
//
// Unless required by applicable law or agreed to in writing, any work distributed under the 
// License is distributed on an “AS IS” BASIS, WITHOUT WARRANTIES OR CONDITIONS OF ANY KIND, 
// either express or implied. See the License for the specific language governing permissions 
// and limitations under the License.
////////////////////////////////////////////////////////////////////////////////////////////////

`include "wally-config.vh"

module ifu (
  input  logic 				clk, reset,
  input  logic 				StallF, StallD, StallE, StallM, StallW,
  input  logic 				FlushD, FlushE, FlushM, FlushW, 
  output logic 				IFUStallF,    // IFU stalsl pipeline during a multicycle operation
  // Command from CPU
  input  logic              InvalidateICacheM,                        // Clears all instruction cache valid bits
  input  logic         	    CSRWriteFenceM,                           // CSR write or fence instruction, PCNextF = the next valid PC (typically PCE)
  input  logic              InstrValidD, InstrValidE, InstrValidM,
	// Bus interface
  output logic [`PA_BITS-1:0] IFUHADDR,      // Bus address from IFU to EBU
  input  logic [`XLEN-1:0] 	HRDATA,           // Bus read data from IFU to EBU
  input  logic   IFUHREADY,                   // Bus ready from IFU to EBU
  output logic  IFUHWRITE,                   // Bus write operation from IFU to EBU
  output logic [2:0]  IFUHSIZE,              // Bus operation size from IFU to EBU
  output logic [2:0]  IFUHBURST,             // Bus burst from IFU to EBU
  output logic [1:0]  IFUHTRANS,             // Bus transaction type from IFU to EBU

  output logic [`XLEN-1:0]  PCFSpill,                                 // PCF with possible + 2 to handle spill to HPTW
  // Execute
  output logic [`XLEN-1:0] 	PCLinkE,                                  // The address following the branch instruction. (AKA Fall through address)
  input  logic 				PCSrcE,                                   // Executation stage branch is taken
  input  logic [`XLEN-1:0] 	IEUAdrE,                                  // The branch/jump target address
  input  logic [`XLEN-1:0] 	IEUAdrM,                                  // The branch/jump target address
  output logic [`XLEN-1:0] 	PCE,                                      // Execution stage instruction address
  output logic 				BPPredWrongE,                             // Prediction is wrong
  output logic 				BPPredWrongM,                             // Prediction is wrong
  // Mem
  output logic              CommittedF,                               // I$ or bus memory operation started, delay interrupts
  input  logic [`XLEN-1:0] 	UnalignedPCNextF,                         // The next PCF, but not aligned to 2 bytes. 
  output logic [`XLEN-1:0]  PCNext2F,                                 // Selected PC between branch prediction and next valid PC if CSRWriteFence
  output logic [31:0] 		InstrD,                                   // The decoded instruction in Decode stage
  output logic [31:0]       InstrM,                                   // The decoded instruction in Memory stage
  output logic [`XLEN-1:0] 	PCM,                                      // Memory stage instruction address
  // branch predictor
  output logic [3:0] 		InstrClassM,                              // The valid instruction class. 1-hot encoded as jalr, ret, jr (not ret), j, br
  output logic              JumpOrTakenBranchM,
  output logic 				DirPredictionWrongM,                      // Prediction direction is wrong
  output logic 				BTBPredPCWrongM,                          // Prediction target wrong
  output logic 				RASPredPCWrongM,                          // RAS prediction is wrong
  output logic 				PredictionInstrClassWrongM,               // Class prediction is wrong
  // Faults
  input logic 				IllegalBaseInstrD,                   // Illegal non-compressed instruction
  input logic         IllegalFPUInstrD,                    // Illegal FP instruction
  output logic 				InstrPageFaultF,                          // Instruction page fault 
  output logic 				IllegalIEUFPUInstrD,                      // Illegal instruction including compressed & FP
  output logic 				InstrMisalignedFaultM,                    // Branch target not aligned to 4 bytes if no compressed allowed (2 bytes if allowed)
  // mmu management
  input logic [1:0] 		PrivilegeModeW,                           // Priviledge mode in Writeback stage
  input logic [`XLEN-1:0] 	PTE,                                      // Hardware page table walker (HPTW) writes Page table entry (PTE) to ITLB
  input logic [1:0] 		PageType,                                 // Hardware page table walker (HPTW) writes PageType to ITLB
  input logic 				ITLBWriteF,                               // Writes PTE and PageType to ITLB
  input logic [`XLEN-1:0] 	SATP_REGW,                                // Location of the root page table and page table configuration
  input logic 				STATUS_MXR,                               // Status CSR: make executable page readable 
  input logic               STATUS_SUM,                               // Status CSR: Supervisor access to user memory
  input logic               STATUS_MPRV,                              // Status CSR: modify machine privilege
  input logic [1:0] 		STATUS_MPP,                               // Status CSR: previous machine privilege level
  input logic               sfencevmaM,                               // Virtual memory address fence, invalidate TLB entries
  output logic 				ITLBMissF,                                // ITLB miss causes HPTW (hardware pagetable walker) walk
  output logic              InstrDAPageFaultF,                        // ITLB hit needs to update dirty or access bits
  input  var logic [7:0] PMPCFG_ARRAY_REGW[`PMP_ENTRIES-1:0],         // PMP configuration from privileged unit
  input  var logic [`XLEN-1:0] PMPADDR_ARRAY_REGW[`PMP_ENTRIES-1:0],  // PMP address from privileged unit
  output logic 				InstrAccessFaultF,                        // Instruction access fault 
  output logic              ICacheAccess,                             // Report I$ read to performance counters
  output logic              ICacheMiss                                // Report I$ miss to performance counters
);

  localparam [31:0]            nop = 32'h00000013;                    // instruction for NOP

  logic [`XLEN-1:0]            PCNextF;    // Next PCF, selected from Branch predictor, Privilege, or PC+2/4
  logic                        BranchMisalignedFaultE;                // Branch target not aligned to 4 bytes if no compressed allowed (2 bytes if allowed)
  logic [`XLEN-1:0] 		   PCPlus2or4F;                           // PCF + 2 (CompressedF) or PCF + 4 (Non-compressed)
  logic [`XLEN-1:0]			   PCNextFSpill;                          // Next PCF after possible + 2 to handle spill
  logic [`XLEN-1:0]            PCLinkD;                               // PCF2or4F delayed 1 cycle.  This is next PC after a control flow instruction (br or j)
  logic [`XLEN-1:2]            PCPlus4F;                              // PCPlus4F is always PCF + 4.  Fancy way to compute PCPlus2or4F
  logic [`XLEN-1:0]            PCD;                                   // Decode stage instruction address
  logic [`XLEN-1:0] 		   NextValidPCE;                          // The PC of the next valid instruction in the pipeline after  csr write or fence
  logic [`XLEN-1:0] 		   PCF;                                   // Fetch stage instruction address
  logic [`PA_BITS-1:0]         PCPF;                                  // Physical address after address translation
  logic [`XLEN+1:0]            PCFExt;                                //

  logic [31:0] 				   IROMInstrF;                            // Instruction from the IROM
  logic [31:0] 				   ICacheInstrF;                          // Instruction from the I$
  logic [31:0] 				   InstrRawF;                             // Instruction from the IROM, I$, or bus
  logic                        CompressedF;                           // The fetched instruction is compressed
  logic                        CompressedD;                           // The decoded instruction is compressed
  logic                        CompressedE;                           // The execution instruction is compressed
  logic [31:0] 				   PostSpillInstrRawF;                    // Fetch instruction after merge two halves of spill
  logic [31:0] 				   InstrRawD;                             // Non-decompressed instruction in the Decode stage
  logic                  IllegalIEUInstrD;                 // IEU Instruction (regular or compressed) is not good
  
  logic [1:0]                  IFURWF;                                // IFU alreays read IFURWF = 10
  logic [31:0]                 InstrE;                                // Instruction in the Execution stage
  logic [31:0] NextInstrD, NextInstrE;                                // Instruction into the next stage after possible stage flush


  logic 					   CacheableF;                            // PMA indicates instruction address is cacheable
  logic 					   SelNextSpillF;                         // In a spill, stall pipeline and gate local stallF
  logic 					   BusStall;                              // Bus interface busy with multicycle operation
  logic 					   ICacheStallF;                          // I$ busy with multicycle operation
  logic 					   IFUCacheBusStallD;                     // EIther I$ or bus busy with multicycle operation
  logic 					   GatedStallD;                           // StallD gated by selected next spill
  // branch predictor signal
  logic [`XLEN-1:0] 		   PCNext1F;                              // Branch predictor next PCF
  logic                        BusCommittedF;                         // Bus memory operation in flight, delay interrupts
  logic 					   CacheCommittedF;                       // I$ memory operation started, delay interrupts
  logic                        SelIROM;                               // PMA indicates instruction address is in the IROM
  
  assign PCFExt = {2'b00, PCFSpill};

  /////////////////////////////////////////////////////////////////////////////////////////////
  // Spill Support
  /////////////////////////////////////////////////////////////////////////////////////////////

  if(`C_SUPPORTED) begin : Spill
    spill #(`ICACHE_SUPPORTED) spill(.clk, .reset, .StallD, .FlushD, .PCF, .PCPlus4F, .PCNextF, .InstrRawF,
      .InstrDAPageFaultF, .IFUCacheBusStallD, .ITLBMissF, .PCNextFSpill, .PCFSpill, .SelNextSpillF, .PostSpillInstrRawF, .CompressedF);
  end else begin : NoSpill
    assign PCNextFSpill = PCNextF;
    assign PCFSpill = PCF;
    assign PostSpillInstrRawF = InstrRawF;
    assign {SelNextSpillF, CompressedF} = 0;
  end

  ////////////////////////////////////////////////////////////////////////////////////////////////
  // Memory management
  ////////////////////////////////////////////////////////////////////////////////////////////////

  if(`ZICSR_SUPPORTED == 1) begin : immu
    ///////////////////////////////////////////
    // sfence.vma causes TLB flushes
    ///////////////////////////////////////////
    // sets ITLBFlush to pulse for one cycle of the sfence.vma instruction
    // In this instr we want to flush the tlb and then do a pagetable walk to update the itlb and continue the program.
    // But we're still in the stalled sfence instruction, so if itlbflushf == sfencevmaM, tlbflush would never drop and 
    // the tlbwrite would never take place after the pagetable walk. by adding in ~StallMQ, we are able to drop itlbflush 
    // after a cycle AND pulse it for another cycle on any further back-to-back sfences. 
    logic StallMQ, TLBFlush;
    flopr #(1) StallMReg(.clk, .reset, .d(StallM), .q(StallMQ));
    assign TLBFlush = sfencevmaM & ~StallMQ;

    mmu #(.TLB_ENTRIES(`ITLB_ENTRIES), .IMMU(1))
    immu(.clk, .reset, .SATP_REGW, .STATUS_MXR, .STATUS_SUM, .STATUS_MPRV, .STATUS_MPP,
         .PrivilegeModeW, .DisableTranslation(1'b0),
         .VAdr(PCFExt),
         .Size(2'b10),
         .PTE(PTE),
         .PageTypeWriteVal(PageType),
         .TLBWrite(ITLBWriteF),
         .TLBFlush,
         .PhysicalAddress(PCPF),
         .TLBMiss(ITLBMissF),
         .Cacheable(CacheableF), .Idempotent(), .SelTIM(SelIROM),
         .InstrAccessFaultF, .LoadAccessFaultM(), .StoreAmoAccessFaultM(),
         .InstrPageFaultF, .LoadPageFaultM(), .StoreAmoPageFaultM(),
         .LoadMisalignedFaultM(), .StoreAmoMisalignedFaultM(),
         .DAPageFault(InstrDAPageFaultF),
         .AtomicAccessM(1'b0),.ExecuteAccessF(1'b1), .WriteAccessM(1'b0), .ReadAccessM(1'b0),
         .PMPCFG_ARRAY_REGW, .PMPADDR_ARRAY_REGW);

  end else begin
    assign {ITLBMissF, InstrAccessFaultF, InstrPageFaultF, InstrDAPageFaultF} = '0;
    assign PCPF = PCFExt[`PA_BITS-1:0];
    assign CacheableF = '1;
    assign SelIROM = '0;
  end

  ////////////////////////////////////////////////////////////////////////////////////////////////
  // Memory 
  ////////////////////////////////////////////////////////////////////////////////////////////////
  // CommittedM tells the CPU's privileged unit the current instruction
  // in the memory stage is a memory operaton and that memory operation is either completed
  // or is partially executed. Partially completed memory operations need to prevent an interrupts.
  // There is not a clean way to restore back to a partial executed instruction.  CommiteedM will
  // delay the interrupt until the LSU is in a clean state.
  assign CommittedF = CacheCommittedF | BusCommittedF;

  logic 			   IgnoreRequest;
  assign IgnoreRequest = ITLBMissF | FlushD;

  // The IROM uses untranslated addresses, so it is not compatible with virtual memory.
  if (`IROM_SUPPORTED) begin : irom
	logic IROMce;
	assign IROMce = ~GatedStallD | reset;
    assign IFURWF = 2'b10;
    irom irom(.clk, .ce(IROMce), .Adr(PCNextFSpill[`XLEN-1:0]), .IROMInstrF);
  end else begin
    assign IFURWF = 2'b10;
  end
  if (`BUS_SUPPORTED) begin : bus
    // **** must fix words per line vs beats per line as in lsu.
    localparam   WORDSPERLINE = `ICACHE_SUPPORTED ? `ICACHE_LINELENINBITS/`XLEN : 1;
    localparam   LOGBWPL = `ICACHE_SUPPORTED ? $clog2(WORDSPERLINE) : 1;
    if(`ICACHE_SUPPORTED) begin : icache
      localparam           LINELEN = `ICACHE_SUPPORTED ? `ICACHE_LINELENINBITS : `XLEN;
      localparam           LLENPOVERAHBW = `LLEN / `AHBW; // Number of AHB beats in a LLEN word. AHBW cannot be larger than LLEN. (implementation limitation)
      logic [LINELEN-1:0]  FetchBuffer;
      logic [`PA_BITS-1:0] ICacheBusAdr;
      logic                ICacheBusAck;
      logic [1:0]          CacheBusRW, BusRW, CacheRWF;
      
      assign BusRW = ~ITLBMissF & ~CacheableF & ~SelIROM ? IFURWF : '0;
      assign CacheRWF = ~ITLBMissF & CacheableF & ~SelIROM ? IFURWF : '0;
      cache #(.LINELEN(`ICACHE_LINELENINBITS),
              .NUMLINES(`ICACHE_WAYSIZEINBYTES*8/`ICACHE_LINELENINBITS),
              .NUMWAYS(`ICACHE_NUMWAYS), .LOGBWPL(LOGBWPL), .WORDLEN(32), .MUXINTERVAL(16), .DCACHE(0))
      icache(.clk, .reset, .FlushStage(FlushD), .Stall(GatedStallD),
             .FetchBuffer, .CacheBusAck(ICacheBusAck),
             .CacheBusAdr(ICacheBusAdr), .CacheStall(ICacheStallF), 
             .CacheBusRW,
             .ReadDataWord(ICacheInstrF),
             .SelHPTW('0),
             .CacheMiss(ICacheMiss), .CacheAccess(ICacheAccess),
             .ByteMask('0), .BeatCount('0), .SelBusBeat('0),
             .CacheWriteData('0),
             .CacheRW(CacheRWF), 
             .CacheAtomic('0), .FlushCache('0),
             .NextAdr(PCNextFSpill[11:0]),
             .PAdr(PCPF),
             .CacheCommitted(CacheCommittedF), .InvalidateCache(InvalidateICacheM));
      ahbcacheinterface #(WORDSPERLINE, LOGBWPL, LINELEN, LLENPOVERAHBW) 
      ahbcacheinterface(.HCLK(clk), .HRESETn(~reset),
            .HRDATA,
            .Flush(FlushD), .CacheBusRW, .HSIZE(IFUHSIZE), .HBURST(IFUHBURST), .HTRANS(IFUHTRANS), .HWSTRB(),
            .Funct3(3'b010), .HADDR(IFUHADDR), .HREADY(IFUHREADY), .HWRITE(IFUHWRITE), .CacheBusAdr(ICacheBusAdr),
            .BeatCount(), .Cacheable(CacheableF), .SelBusBeat(), .WriteDataM('0),
             .CacheBusAck(ICacheBusAck), .HWDATA(), .CacheableOrFlushCacheM(1'b0), .CacheReadDataWordM('0),
            .FetchBuffer, .PAdr(PCPF),
            .BusRW, .Stall(GatedStallD),
            .BusStall, .BusCommitted(BusCommittedF));

      mux3 #(32) UnCachedDataMux(.d0(ICacheInstrF), .d1(FetchBuffer[32-1:0]), .d2(IROMInstrF),
                                 .s({SelIROM, ~CacheableF}), .y(InstrRawF[31:0]));
    end else begin : passthrough
      assign IFUHADDR = PCPF;
      logic [31:0]  FetchBuffer;
      logic [1:0] BusRW;
      assign BusRW = ~ITLBMissF & ~SelIROM ? IFURWF : '0;
      assign IFUHSIZE = 3'b010;

      ahbinterface #(0) ahbinterface(.HCLK(clk), .Flush(FlushD), .HRESETn(~reset), .HREADY(IFUHREADY), 
        .HRDATA(HRDATA), .HTRANS(IFUHTRANS), .HWRITE(IFUHWRITE), .HWDATA(),
        .HWSTRB(), .BusRW, .ByteMask(), .WriteData('0),
        .Stall(GatedStallD), .BusStall, .BusCommitted(BusCommittedF), .FetchBuffer(FetchBuffer));

      assign CacheCommittedF = '0;
      if(`IROM_SUPPORTED) mux2 #(32) UnCachedDataMux2(FetchBuffer, IROMInstrF, SelIROM, InstrRawF);
      else assign InstrRawF = FetchBuffer;
      assign IFUHBURST = 3'b0;
      assign {ICacheMiss, ICacheAccess, ICacheStallF} = '0;
    end
  end else begin : nobus // block: bus
    assign {BusStall, CacheCommittedF} = '0;   
    assign {ICacheStallF, ICacheMiss, ICacheAccess} = '0;
    assign InstrRawF = IROMInstrF;
  end
  
  assign IFUCacheBusStallD = ICacheStallF | BusStall;
  assign IFUStallF = IFUCacheBusStallD | SelNextSpillF;
  assign GatedStallD = StallD & ~SelNextSpillF;
  
  flopenl #(32) AlignedInstrRawDFlop(clk, reset | FlushD, ~StallD, PostSpillInstrRawF, nop, InstrRawD);

  ////////////////////////////////////////////////////////////////////////////////////////////////
  // PCNextF logic
  ////////////////////////////////////////////////////////////////////////////////////////////////

  if(`ZICSR_SUPPORTED | `ZIFENCEI_SUPPORTED)
    mux2 #(`XLEN) pcmux2(.d0(PCNext1F), .d1(NextValidPCE), .s(CSRWriteFenceM),.y(PCNext2F));
  else assign PCNext2F = PCNext1F;

  assign  PCNextF = {UnalignedPCNextF[`XLEN-1:1], 1'b0}; // hart-SPEC p. 21 about 16-bit alignment
  flopenl #(`XLEN) pcreg(clk, reset, ~StallF, PCNextF, `RESET_VECTOR, PCF);

  // pcadder
  // add 2 or 4 to the PC, based on whether the instruction is 16 bits or 32
  // *** consider using PCPlus2or4F = PCF + CompressedF ? 2 : 4;
  assign PCPlus4F = PCF[`XLEN-1:2] + 1; // add 4 to PC
  // choose PC+2 or PC+4 based on CompressedF, which arrives later. 
  // Speeds up critical path as compared to selecting adder input based on CompressedF
  // *** consider gating PCPlus4F to provide the reset.

  // *** There is actually a bug in the regression test.  We fetched an address which returns data with
  // an X.  This version of the code does not die because if CompressedF is an X it just defaults to the last
  // option.  The above code would work, but propagates the x.
  always_comb
    if(reset) PCPlus2or4F = '0;
    else if (CompressedF) // add 2
      if (PCF[1]) PCPlus2or4F = {PCPlus4F, 2'b00}; 
      else        PCPlus2or4F = {PCF[`XLEN-1:2], 2'b10};
    else          PCPlus2or4F = {PCPlus4F, PCF[1:0]}; // add 4


  ////////////////////////////////////////////////////////////////////////////////////////////////
  // Branch and Jump Predictor
  ////////////////////////////////////////////////////////////////////////////////////////////////
  if (`BPRED_SUPPORTED) begin : bpred
    bpred bpred(.clk, .reset,
                .StallF, .StallD, .StallE, .StallM, .StallW,
<<<<<<< HEAD
                .FlushD, .FlushE, .FlushM, .FlushW, .InstrValidD, .InstrValidE,
                .InstrD, .PCNextF, .PCPlus2or4F, .PCNext1F, .PCE, .PCM, .PCSrcE, .IEUAdrE, .PCF, .NextValidPCE,
=======
                .FlushD, .FlushE, .FlushM, .FlushW, .InstrValidD, .InstrValidE, 
                .BranchD, .BranchE, .JumpD, .JumpE,
                .InstrD, .PCNextF, .PCPlus2or4F, .PCNext1F, .PCE, .PCM, .PCSrcE, .IEUAdrE, .IEUAdrM, .PCF, .NextValidPCE,
>>>>>>> 642f268d
                .PCD, .PCLinkE, .InstrClassM, .BPPredWrongE, .PostSpillInstrRawF, .JumpOrTakenBranchM, .BPPredWrongM,
                .DirPredictionWrongM, .BTBPredPCWrongM, .RASPredPCWrongM, .PredictionInstrClassWrongM);

  end else begin : bpred
    mux2 #(`XLEN) pcmux1(.d0(PCPlus2or4F), .d1(IEUAdrE), .s(PCSrcE), .y(PCNext1F));    
    assign BPPredWrongE = PCSrcE;
    assign {InstrClassM, DirPredictionWrongM, BTBPredPCWrongM, RASPredPCWrongM, PredictionInstrClassWrongM} = '0;
    assign NextValidPCE = PCE;
  end      


  ////////////////////////////////////////////////////////////////////////////////////////////////
  // Decode stage pipeline register and compressed instruction decoding.
  ////////////////////////////////////////////////////////////////////////////////////////////////
  // Decode stage pipeline register and logic
  flopenrc #(`XLEN) PCDReg(clk, reset, FlushD, ~StallD, PCF, PCD);
   
  // expand 16-bit compressed instructions to 32 bits
  if (`C_SUPPORTED) begin
    logic IllegalCompInstrD;
    decompress decomp(.InstrRawD, .InstrD, .IllegalCompInstrD); 
    assign IllegalIEUInstrD = IllegalBaseInstrD | IllegalCompInstrD; // illegal if bad 32 or 16-bit instr
  end else begin  
    assign InstrD = InstrRawD;
    assign IllegalIEUInstrD = IllegalBaseInstrD;
  end
  assign IllegalIEUFPUInstrD = IllegalIEUInstrD & IllegalFPUInstrD;

  // Misaligned PC logic
  // Instruction address misalignement only from br/jal(r) instructions.
  // instruction address misalignment is generated by the target of control flow instructions, not
  // the fetch itself.
  // xret and Traps both cannot produce instruction misaligned.
  // xret: mepc is an MXLEN-bit read/write register formatted as shown in Figure 3.21. 
  // The low bit of mepc (mepc[0]) is always zero. On implementations that support
  // only IALIGN=32, the two low bits (mepc[1:0]) are always zero.
  // Spec 3.1.14
  // Traps: Can’t happen.  The bottom two bits of MTVEC are ignored so the trap always is to a multiple of 4.  See 3.1.7 of the privileged spec.
  assign BranchMisalignedFaultE = (IEUAdrE[1] & ~`C_SUPPORTED) & PCSrcE;
  flopenr #(1) InstrMisalginedReg(clk, reset, ~StallM, BranchMisalignedFaultE, InstrMisalignedFaultM);

  // Instruction and PC/PCLink pipeline registers
  // Cannot use flopenrc for Instr(E/M) as it resets to NOP not 0.
  mux2    #(32)    FlushInstrEMux(InstrD, nop, FlushE, NextInstrD);
  mux2    #(32)    FlushInstrMMux(InstrE, nop, FlushM, NextInstrE);
  flopenr #(32)    InstrEReg(clk, reset, ~StallE, NextInstrD, InstrE);
  flopenr #(32)    InstrMReg(clk, reset, ~StallM, NextInstrE, InstrM);
  flopenr #(`XLEN) PCEReg(clk, reset, ~StallE, PCD, PCE);
  flopenr #(`XLEN) PCMReg(clk, reset, ~StallM, PCE, PCM);
  //flopenr #(`XLEN) PCPDReg(clk, reset, ~StallD, PCPlus2or4F, PCLinkD);
  //flopenr #(`XLEN) PCPEReg(clk, reset, ~StallE, PCLinkD, PCLinkE);

  flopenrc #(1) CompressedDReg(clk, reset, FlushD, ~StallD, CompressedF, CompressedD);
  flopenrc #(1) CompressedEReg(clk, reset, FlushE, ~StallE, CompressedD, CompressedE);
  assign PCLinkE = PCE + (CompressedE ? 2 : 4);
  
endmodule<|MERGE_RESOLUTION|>--- conflicted
+++ resolved
@@ -326,14 +326,9 @@
   if (`BPRED_SUPPORTED) begin : bpred
     bpred bpred(.clk, .reset,
                 .StallF, .StallD, .StallE, .StallM, .StallW,
-<<<<<<< HEAD
-                .FlushD, .FlushE, .FlushM, .FlushW, .InstrValidD, .InstrValidE,
-                .InstrD, .PCNextF, .PCPlus2or4F, .PCNext1F, .PCE, .PCM, .PCSrcE, .IEUAdrE, .PCF, .NextValidPCE,
-=======
                 .FlushD, .FlushE, .FlushM, .FlushW, .InstrValidD, .InstrValidE, 
                 .BranchD, .BranchE, .JumpD, .JumpE,
                 .InstrD, .PCNextF, .PCPlus2or4F, .PCNext1F, .PCE, .PCM, .PCSrcE, .IEUAdrE, .IEUAdrM, .PCF, .NextValidPCE,
->>>>>>> 642f268d
                 .PCD, .PCLinkE, .InstrClassM, .BPPredWrongE, .PostSpillInstrRawF, .JumpOrTakenBranchM, .BPPredWrongM,
                 .DirPredictionWrongM, .BTBPredPCWrongM, .RASPredPCWrongM, .PredictionInstrClassWrongM);
 
