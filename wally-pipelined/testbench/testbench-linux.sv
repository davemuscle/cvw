--- conflicted
+++ resolved
@@ -310,17 +310,12 @@
     end else begin // checkpoint
       $sformat(checkpointDir,"checkpoint%0d/",CHECKPOINT);
       checkpointDir = {`LINUX_TEST_VECTORS,checkpointDir};
-<<<<<<< HEAD
       //$readmemh({checkpointDir,"ram.txt"}, dut.uncore.dtim.RAM);
       ramFile = $fopen({checkpointDir,"ram.bin"}, "rb");
       readResult = $fread(dut.uncore.dtim.RAM,ramFile);
       $fclose(ramFile);
-      data_file_all = $fopen({checkpointDir,"all.txt"}, "r");
-=======
-      $readmemh({checkpointDir,"ram.txt"}, dut.uncore.dtim.RAM);
       traceFileE = $fopen({checkpointDir,"all.txt"}, "r");
       traceFileM = $fopen({checkpointDir,"all.txt"}, "r");
->>>>>>> 22fe81a3
       InstrCountW = CHECKPOINT;
       // manual checkpoint initializations that don't neatly fit into MACRO
       force {`STATUS_TSR,`STATUS_TW,`STATUS_TVM,`STATUS_MXR,`STATUS_SUM,`STATUS_MPRV} = initMSTATUS[0][22:17];
