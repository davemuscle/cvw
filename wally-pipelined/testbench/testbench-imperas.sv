///////////////////////////////////////////
// testbench-imperas.sv
//
// Written: David_Harris@hmc.edu 9 January 2021
// Modified: 
//
// Purpose: Wally Testbench and helper modules
//          Applies test programs from the Imperas suite
// 
// A component of the Wally configurable RISC-V project.
// 
// Copyright (C) 2021 Harvey Mudd College & Oklahoma State University
//
// Permission is hereby granted, free of charge, to any person obtaining a copy of this software and associated documentation
// files (the "Software"), to deal in the Software without restriction, including without limitation the rights to use, copy, 
// modify, merge, publish, distribute, sublicense, and/or sell copies of the Software, and to permit persons to whom the Software 
// is furnished to do so, subject to the following conditions:
//
// The above copyright notice and this permission notice shall be included in all copies or substantial portions of the Software.
//
// THE SOFTWARE IS PROVIDED "AS IS", WITHOUT WARRANTY OF ANY KIND, EXPRESS OR IMPLIED, INCLUDING BUT NOT LIMITED TO THE WARRANTIES 
// OF MERCHANTABILITY, FITNESS FOR A PARTICULAR PURPOSE AND NONINFRINGEMENT. IN NO EVENT SHALL THE AUTHORS OR COPYRIGHT HOLDERS 
// BE LIABLE FOR ANY CLAIM, DAMAGES OR OTHER LIABILITY, WHETHER IN AN ACTION OF CONTRACT, TORT OR OTHERWISE, ARISING FROM, OUT 
// OF OR IN CONNECTION WITH THE SOFTWARE OR THE USE OR OTHER DEALINGS IN THE SOFTWARE.
///////////////////////////////////////////

`include "wally-config.vh"

module testbench();
  parameter DEBUG = 0;
  parameter TESTSBP = 0;
  
  logic        clk;
  logic        reset;

  int test, i, errors, totalerrors;
  logic [31:0] sig32[0:10000];
  logic [`XLEN-1:0] signature[0:10000];
  logic [`XLEN-1:0] testadr;
  string InstrFName, InstrDName, InstrEName, InstrMName, InstrWName;
  //logic [31:0] InstrW;
  logic [`XLEN-1:0] meminit;
  string tests64a[] = '{
                    "rv64a/WALLY-AMO", "2110",
                    "rv64a/WALLY-LRSC", "2110"
  };
  string tests64m[] = '{
                    "rv64m/I-MUL-01", "3000",
                    "rv64m/I-MULH-01", "3000",
                    "rv64m/I-MULHSU-01", "3000",
                    "rv64m/I-MULHU-01", "3000",
                    "rv64m/I-MULW-01", "3000"
//                    "rv64m/I-DIV-01", "3000",
//                    "rv64m/I-DIVU-01", "3000",
 //                   "rv64m/I-DIVUW-01", "3000",
 //                   "rv64m/I-DIVW-01", "3000",
//                    "rv64m/I-REM-01", "3000",
//                    "rv64m/I-REMU-01", "3000",
//                    "rv64m/I-REMUW-01", "3000",
//                    "rv64m/I-REMW-01", "3000"
  };
  string tests64ic[] = '{
                     "rv64ic/I-C-ADD-01", "3000",
                     "rv64ic/I-C-ADDI-01", "3000",
                     "rv64ic/I-C-ADDIW-01", "3000",
                     "rv64ic/I-C-ADDW-01", "3000",
                     "rv64ic/I-C-AND-01", "3000",
                     "rv64ic/I-C-ANDI-01", "3000",
                     "rv64ic/I-C-BEQZ-01", "3000",
                     "rv64ic/I-C-BNEZ-01", "3000",
                     "rv64ic/I-C-EBREAK-01", "2000",
                     "rv64ic/I-C-J-01", "3000",
                     "rv64ic/I-C-JALR-01", "4000",
                     "rv64ic/I-C-JR-01", "4000",
                     "rv64ic/I-C-LD-01", "3420",
                     "rv64ic/I-C-LDSP-01", "3420",
                     "rv64ic/I-C-LI-01", "3000",
                     "rv64ic/I-C-LUI-01", "2000",
                     "rv64ic/I-C-LW-01", "3110",
                     "rv64ic/I-C-LWSP-01", "3110",
                     "rv64ic/I-C-MV-01", "3000",
                     "rv64ic/I-C-NOP-01", "2000",
                     "rv64ic/I-C-OR-01", "3000",
                     "rv64ic/I-C-SD-01", "3000",
                     "rv64ic/I-C-SDSP-01", "3000",
                     "rv64ic/I-C-SLLI-01", "3000",
                     "rv64ic/I-C-SRAI-01", "3000",
                     "rv64ic/I-C-SRLI-01", "3000",
                     "rv64ic/I-C-SUB-01", "3000",
                     "rv64ic/I-C-SUBW-01", "3000",
                     "rv64ic/I-C-SW-01", "3000",
                     "rv64ic/I-C-SWSP-01", "3000",
                     "rv64ic/I-C-XOR-01", "3000"
  };
string tests64iNOc[] = {
                     "rv64i/I-MISALIGN_JMP-01","2000"
  };
 string tests64i[] = '{                 
                     "rv64i/I-ADD-01", "3000",
                     "rv64i/I-ADDI-01", "3000",
                     "rv64i/I-ADDIW-01", "3000",
                     "rv64i/I-ADDW-01", "3000",
                     "rv64i/I-AND-01", "3000",
                     "rv64i/I-ANDI-01", "3000",
                     "rv64i/I-AUIPC-01", "3000",
                     "rv64i/I-BEQ-01", "4000",
                     "rv64i/I-BGE-01", "4000",
                     "rv64i/I-BGEU-01", "4000",
                     "rv64i/I-BLT-01", "4000",
                     "rv64i/I-BLTU-01", "4000",
                     "rv64i/I-BNE-01", "4000",
                     "rv64i/I-DELAY_SLOTS-01", "2000",
                     "rv64i/I-EBREAK-01", "2000",
                     "rv64i/I-ECALL-01", "2000",
                     "rv64i/I-ENDIANESS-01", "2010",
                     "rv64i/I-IO-01", "2050",
                     "rv64i/I-JAL-01", "3000",
                     "rv64i/I-JALR-01", "4000",
                     "rv64i/I-LB-01", "4020",
                     "rv64i/I-LBU-01", "4020",
                     "rv64i/I-LD-01", "4420",
                     "rv64i/I-LH-01", "4050",
                     "rv64i/I-LHU-01", "4050",
                     "rv64i/I-LUI-01", "2000",
                     "rv64i/I-LW-01", "4110",
                     "rv64i/I-LWU-01", "4110", 
                     "rv64i/I-MISALIGN_LDST-01", "2010",
                     "rv64i/I-NOP-01", "2000",
                     "rv64i/I-OR-01", "3000",
                     "rv64i/I-ORI-01", "3000",
                     "rv64i/I-RF_size-01", "2000",
                     "rv64i/I-RF_width-01", "2000",
                     "rv64i/I-RF_x0-01", "2010",
                     "rv64i/I-SB-01", "4000",
                     "rv64i/I-SD-01", "4000",
                     "rv64i/I-SH-01", "4000",
                     "rv64i/I-SLL-01", "3000",
                     "rv64i/I-SLLI-01", "3000",
                     "rv64i/I-SLLIW-01", "3000",
                     "rv64i/I-SLLW-01", "3000",
                     "rv64i/I-SLT-01", "3000",
                     "rv64i/I-SLTI-01", "3000",
                     "rv64i/I-SLTIU-01", "3000",
                     "rv64i/I-SLTU-01", "3000",
                     "rv64i/I-SRA-01", "3000",
                     "rv64i/I-SRAI-01", "3000",
                     "rv64i/I-SRAIW-01", "3000",
                     "rv64i/I-SRAW-01", "3000",
                     "rv64i/I-SRL-01", "3000",
                     "rv64i/I-SRLI-01", "3000",
                     "rv64i/I-SRLIW-01", "3000",
                     "rv64i/I-SRLW-01", "3000",
                     "rv64i/I-SUB-01", "3000",
                     "rv64i/I-SUBW-01", "3000",
                     "rv64i/I-SW-01", "4000",
                     "rv64i/I-XOR-01", "3000",
                     "rv64i/I-XORI-01", "3000",
                     "rv64i/WALLY-ADD", "4000",
                     "rv64i/WALLY-SUB", "4000",
                     "rv64i/WALLY-ADDI", "3000",
                     "rv64i/WALLY-ANDI", "3000",
                     "rv64i/WALLY-ORI", "3000",
                     "rv64i/WALLY-XORI", "3000",
                     "rv64i/WALLY-SLTI", "3000",
                     "rv64i/WALLY-SLTIU", "3000",
                     "rv64i/WALLY-SLLI", "3000",
                     "rv64i/WALLY-SRLI", "3000",
                     "rv64i/WALLY-SRAI", "3000",
                     "rv64i/WALLY-LOAD", "11bf0",
                     "rv64i/WALLY-JAL", "4000",
                     "rv64i/WALLY-JALR", "3000",
                     "rv64i/WALLY-STORE", "3000",
                     "rv64i/WALLY-ADDIW", "3000",
                     "rv64i/WALLY-SLLIW", "3000",
                     "rv64i/WALLY-SRLIW", "3000",
                     "rv64i/WALLY-SRAIW", "3000",
                     "rv64i/WALLY-ADDW", "4000",
                     "rv64i/WALLY-SUBW", "4000",
                     "rv64i/WALLY-SLLW", "3000",
                     "rv64i/WALLY-SRLW", "3000",
                     "rv64i/WALLY-SRAW", "3000",
                     "rv64i/WALLY-BEQ" ,"5000",
                     "rv64i/WALLY-BNE", "5000 ",
                      "rv64i/WALLY-BLTU", "5000 ",
                      "rv64i/WALLY-BLT", "5000",
                       "rv64i/WALLY-BGE", "5000 ",
                      "rv64i/WALLY-BGEU", "5000 ",
                      "rv64i/WALLY-CSRRW", "4000",
                      "rv64i/WALLY-CSRRS", "4000",
                      "rv64i/WALLY-CSRRC", "5000",
                      "rv64i/WALLY-CSRRWI", "4000",
                      "rv64i/WALLY-CSRRSI", "4000",
                      "rv64i/WALLY-CSRRCI", "4000"

  };
  string tests32a[] = '{
                    "rv64a/WALLY-AMO", "2110",
                    "rv64a/WALLY-LRSC", "2110"
  };
  string tests32m[] = '{
                    "rv32m/I-MUL-01", "2000",
                    "rv32m/I-MULH-01", "2000",
                    "rv32m/I-MULHSU-01", "2000",
                    "rv32m/I-MULHU-01", "2000"
//                    "rv32m/I-DIV-01", "2000",
//                    "rv32m/I-DIVU-01", "2000",
//                    "rv32m/I-REM-01", "2000",
//                    "rv32m/I-REMU-01", "2000"
  };
string tests32ic[] = '{
                     "rv32ic/I-C-ADD-01", "2000",
                     "rv32ic/I-C-ADDI-01", "2000",
                     "rv32ic/I-C-AND-01", "2000",
                     "rv32ic/I-C-ANDI-01", "2000",
                     "rv32ic/I-C-BEQZ-01", "2000",
                     "rv32ic/I-C-BNEZ-01", "2000",
                     "rv32ic/I-C-EBREAK-01", "2000",
                     "rv32ic/I-C-J-01", "2000",
                     "rv32ic/I-C-JALR-01", "3000",
                     "rv32ic/I-C-JR-01", "3000",
                     "rv32ic/I-C-LI-01", "2000",
                     "rv32ic/I-C-LUI-01", "2000",
                     "rv32ic/I-C-LW-01", "2110",
                     "rv32ic/I-C-LWSP-01", "2110",
                     "rv32ic/I-C-MV-01", "2000",
                     "rv32ic/I-C-NOP-01", "2000",
                     "rv32ic/I-C-OR-01", "2000",
                     "rv32ic/I-C-SLLI-01", "2000",
                     "rv32ic/I-C-SRAI-01", "2000",
                     "rv32ic/I-C-SRLI-01", "2000",
                     "rv32ic/I-C-SUB-01", "2000",
                     "rv32ic/I-C-SW-01", "2000",
                     "rv32ic/I-C-SWSP-01", "2000",
                     "rv32ic/I-C-XOR-01", "2000" 
};
string tests32iNOc[] = {
                     "rv32i/I-MISALIGN_JMP-01","2000"
};
string tests32i[] = {
                     "rv32i/I-ADD-01", "2000",
                     "rv32i/I-ADDI-01","2000",
                     "rv32i/I-AND-01","2000",
                     "rv32i/I-ANDI-01","2000",
                     "rv32i/I-AUIPC-01","2000",
                     "rv32i/I-BEQ-01","3000",
                     "rv32i/I-BGE-01","3000",
                     "rv32i/I-BGEU-01","3000",
                     "rv32i/I-BLT-01","3000",
                     "rv32i/I-BLTU-01","3000",
                     "rv32i/I-BNE-01","3000",
                     "rv32i/I-DELAY_SLOTS-01","2000",
                     "rv32i/I-EBREAK-01","2000",
                     "rv32i/I-ECALL-01","2000",
                     "rv32i/I-ENDIANESS-01","2010",
                     "rv32i/I-IO-01","2030",
                     "rv32i/I-JAL-01","3000",
                     "rv32i/I-JALR-01","3000",
                     "rv32i/I-LB-01","3020",
                     "rv32i/I-LBU-01","3020",
                     "rv32i/I-LH-01","3050",
                     "rv32i/I-LHU-01","3050",
                     "rv32i/I-LUI-01","2000",
                     "rv32i/I-LW-01","3110",
                     "rv32i/I-MISALIGN_LDST-01","2010",
                     "rv32i/I-NOP-01","2000",
                     "rv32i/I-OR-01","2000",
                     "rv32i/I-ORI-01","2000",
                     "rv32i/I-RF_size-01","2000",
                     "rv32i/I-RF_width-01","2000",
                     "rv32i/I-RF_x0-01","2010",
                     "rv32i/I-SB-01","3000",
                     "rv32i/I-SH-01","3000",
                     "rv32i/I-SLL-01","2000",
                     "rv32i/I-SLLI-01","2000",
                     "rv32i/I-SLT-01","2000",
                     "rv32i/I-SLTI-01","2000",
                     "rv32i/I-SLTIU-01","2000",
                     "rv32i/I-SLTU-01","2000",
                     "rv32i/I-SRA-01","2000",
                     "rv32i/I-SRAI-01","2000",
                     "rv32i/I-SRL-01","2000",
                     "rv32i/I-SRLI-01","2000",
                     "rv32i/I-SUB-01","2000",
                     "rv32i/I-SW-01","3000",
                     "rv32i/I-XOR-01","2000",
                     "rv32i/I-XORI-01","2000",
                     "rv32i/WALLY-ADD", "3000",
                     "rv32i/WALLY-SUB", "3000",
                     "rv32i/WALLY-ADDI", "2000",
                     "rv32i/WALLY-ANDI", "2000",
                     "rv32i/WALLY-ORI", "2000",
                     "rv32i/WALLY-XORI", "2000",
                     "rv32i/WALLY-SLTI", "2000",
                     "rv32i/WALLY-SLTIU", "2000",
                     "rv32i/WALLY-SLLI", "2000",
                     "rv32i/WALLY-SRLI", "2000",
                     "rv32i/WALLY-SRAI", "2000",
                     "rv32i/WALLY-LOAD", "11c00",
                     "rv32i/WALLY-SUB", "3000",
                     "rv32i/WALLY-STORE", "2000",
                     "rv32i/WALLY-JAL", "3000",
                     "rv32i/WALLY-JALR", "2000",
                     "rv32i/WALLY-BEQ" ,"4000",
                     "rv32i/WALLY-BNE", "4000 ",
                      "rv32i/WALLY-BLTU", "4000 ",
                      "rv32i/WALLY-BLT", "4000",
                       "rv32i/WALLY-BGE", "4000 ",
                      "rv32i/WALLY-BGEU", "4000 ",
                      "rv32i/WALLY-CSRRW", "3000",
                      "rv32i/WALLY-CSRRS", "3000",
                      "rv32i/WALLY-CSRRC", "4000",
                      "rv32i/WALLY-CSRRWI", "3000",
                      "rv32i/WALLY-CSRRSI", "3000",
                      "rv32i/WALLY-CSRRCI", "3000"

};

  string testsBP64[] = '{
		       "rv64BP/reg-test", "10000"
	 };
  string tests[];
  string ProgramAddrMapFile, ProgramLabelMapFile;
  logic [`AHBW-1:0] HRDATAEXT;
  logic             HREADYEXT, HRESPEXT;
  logic [31:0]      HADDR;
  logic [`AHBW-1:0] HWDATA;
  logic             HWRITE;
  logic [2:0]       HSIZE;
  logic [2:0]       HBURST;
  logic [3:0]       HPROT;
  logic [1:0]       HTRANS;
  logic             HMASTLOCK;
  logic             HCLK, HRESETn;

  
  // pick tests based on modes supported
  initial 
    if (`XLEN == 64) begin // RV64
<<<<<<< HEAD
      tests = {tests64i};
      if (`C_SUPPORTED) tests = {tests64ic, tests};
      else              tests = {tests, tests64iNOc};
      if (`M_SUPPORTED) tests = {tests, tests64m};
      if (`A_SUPPORTED) tests = {tests, tests64a};
=======
      if(TESTSBP) begin
	tests = testsBP64;	
      end else begin 
	tests = {tests64i};
	if (`C_SUPPORTED) tests = {tests, tests64ic};
	else              tests = {tests, tests64iNOc};
	if (`M_SUPPORTED) tests = {tests, tests64m};
	if (`A_SUPPORTED) tests = {tests, tests64a};
      end
>>>>>>> 4fd0ecff
 //     tests = {tests64a, tests};
    end else begin // RV32
      // *** add the 32 bit bp tests
      tests = {tests32i};
      if (`C_SUPPORTED % 2 == 1) tests = {tests, tests32ic};    
      else                       tests = {tests, tests32iNOc};
      if (`M_SUPPORTED % 2 == 1) tests = {tests, tests32m};
      if (`A_SUPPORTED) tests = {tests, tests32a};
    end
  string signame, memfilename;

  logic [31:0] GPIOPinsIn, GPIOPinsOut, GPIOPinsEn;
  logic UARTSin, UARTSout;

  // instantiate device to be tested
  assign GPIOPinsIn = 0;
  assign UARTSin = 1;
  assign HREADYEXT = 1;
  assign HRESPEXT = 0;
  assign HRDATAEXT = 0;

  wallypipelinedsoc dut(.*); 

  // Track names of instructions
  instrTrackerTB it(clk, reset, dut.hart.ieu.dp.FlushE,
                dut.hart.ifu.ic.InstrF, dut.hart.ifu.InstrD, dut.hart.ifu.InstrE,
                dut.hart.ifu.InstrM,  dut.hart.ifu.InstrW,
                InstrFName, InstrDName, InstrEName, InstrMName, InstrWName);

  // initialize tests
  initial
    begin
      test = 0;
      totalerrors = 0;
      testadr = 0;
      // fill memory with defined values to reduce Xs in simulation
      if (`XLEN == 32) meminit = 32'hFEDC0123;
      else meminit = 64'hFEDCBA9876543210;
      for (i=0; i<=65535; i = i+1) begin
        //dut.imem.RAM[i] = meminit;
       // dut.uncore.RAM[i] = meminit;
      end
      // read test vectors into memory
      memfilename = {"../../imperas-riscv-tests/work/", tests[test], ".elf.memfile"};
      $readmemh(memfilename, dut.imem.RAM);
      $readmemh(memfilename, dut.uncore.dtim.RAM);
      ProgramAddrMapFile = {"../../imperas-riscv-tests/work/", tests[test], ".elf.objdump.addr"};
      ProgramLabelMapFile = {"../../imperas-riscv-tests/work/", tests[test], ".elf.objdump.lab"};
      $display("Read memfile %s", memfilename);
      reset = 1; # 42; reset = 0;
    end

  // generate clock to sequence tests
  always
    begin
      clk = 1; # 5; clk = 0; # 5;
    end
   
  // check results
  always @(negedge clk)
    begin    
      if (dut.hart.priv.EcallFaultM && 
          (dut.hart.ieu.dp.regf.rf[3] == 1 || (dut.hart.ieu.dp.regf.we3 && dut.hart.ieu.dp.regf.a3 == 3 && dut.hart.ieu.dp.regf.wd3 == 1))) begin
        $display("Code ended with ecall with gp = 1");
        #60; // give time for instructions in pipeline to finish
        // clear signature to prevent contamination from previous tests
        for(i=0; i<10000; i=i+1) begin
          sig32[i] = 'bx;
        end

        // read signature, reformat in 64 bits if necessary
        signame = {"../../imperas-riscv-tests/work/", tests[test], ".signature.output"};
        $readmemh(signame, sig32);
        i = 0;
        while (i < 10000) begin
          if (`XLEN == 32) begin
            signature[i] = sig32[i];
            i = i+1;
          end else begin
            signature[i/2] = {sig32[i+1], sig32[i]};
            i = i + 2;
          end
        end

        // Check errors
        i = 0;
        errors = 0;
        if (`XLEN == 32)
          testadr = (`TIMBASE+tests[test+1].atohex())/4;
        else
          testadr = (`TIMBASE+tests[test+1].atohex())/8;
        /* verilator lint_off INFINITELOOP */
        while (signature[i] !== 'bx) begin
          //$display("signature[%h] = %h", i, signature[i]);
          if (signature[i] !== dut.uncore.dtim.RAM[testadr+i]) begin
            if (signature[i+4] !== 'bx || signature[i] !== 32'hFFFFFFFF) begin
              // report errors unless they are garbage at the end of the sim
              // kind of hacky test for garbage right now
              errors = errors+1;
              $display("  Error on test %s result %d: adr = %h sim = %h, signature = %h", 
                    tests[test], i, (testadr+i)*`XLEN/8, dut.uncore.dtim.RAM[testadr+i], signature[i]);
            end
          end
          i = i + 1;
        end
        /* verilator lint_on INFINITELOOP */
        if (errors == 0) $display("%s succeeded.  Brilliant!!!", tests[test]);
        else begin
          $display("%s failed with %d errors. :(", tests[test], errors);
          totalerrors = totalerrors+1;
        end
        test = test + 2;
        if (test == tests.size()) begin
          if (totalerrors == 0) $display("SUCCESS! All tests ran without failures.");
          else $display("FAIL: %d test programs had errors", totalerrors);
          $stop;
        end
        else begin
          memfilename = {"../../imperas-riscv-tests/work/", tests[test], ".elf.memfile"};
          $readmemh(memfilename, dut.imem.RAM);
          $readmemh(memfilename, dut.uncore.dtim.RAM);
          $display("Read memfile %s", memfilename);
	  ProgramAddrMapFile = {"../../imperas-riscv-tests/work/", tests[test], ".elf.objdump.addr"};
	  ProgramLabelMapFile = {"../../imperas-riscv-tests/work/", tests[test], ".elf.objdump.lab"};
          reset = 1; # 17; reset = 0;
        end
      end
    end // always @ (negedge clk)

  // track the current function or global label
  if (DEBUG == 1) begin : functionRadix
    function_radix function_radix(.reset(reset),
				  .ProgramAddrMapFile(ProgramAddrMapFile),
				  .ProgramLabelMapFile(ProgramLabelMapFile));
  end

  // initialize the branch predictor
  initial begin
    $readmemb(`TWO_BIT_PRELOAD, dut.hart.ifu.bpred.DirPredictor.memory.memory);
    $readmemb(`BTB_PRELOAD, dut.hart.ifu.bpred.TargetPredictor.memory.memory);    
  end
  
endmodule

/* verilator lint_on STMTDLY */
/* verilator lint_on WIDTH */

module instrTrackerTB(
  input  logic            clk, reset, FlushE,
  input  logic [31:0]     InstrF, InstrD,
  input  logic [31:0]     InstrE, InstrM,
  input  logic [31:0]     InstrW,
//  output logic [31:0]     InstrW,
  output string           InstrFName, InstrDName, InstrEName, InstrMName, InstrWName);
        
  // stage Instr to Writeback for visualization
  // flopr  #(32) InstrWReg(clk, reset, InstrM, InstrW);

  instrNameDecTB fdec(InstrF, InstrFName);
  instrNameDecTB ddec(InstrD, InstrDName);
  instrNameDecTB edec(InstrE, InstrEName);
  instrNameDecTB mdec(InstrM, InstrMName);
  instrNameDecTB wdec(InstrW, InstrWName);
endmodule

// decode the instruction name, to help the test bench
module instrNameDecTB(
  input  logic [31:0] instr,
  output string       name);

  logic [6:0] op;
  logic [2:0] funct3;
  logic [6:0] funct7;
  logic [11:0] imm;

  assign op = instr[6:0];
  assign funct3 = instr[14:12];
  assign funct7 = instr[31:25];
  assign imm = instr[31:20];

  // it would be nice to add the operands to the name 
  // create another variable called decoded

  always_comb 
    casez({op, funct3})
      10'b0000000_000: name = "BAD";
      10'b0000011_000: name = "LB";
      10'b0000011_001: name = "LH";
      10'b0000011_010: name = "LW";
      10'b0000011_011: name = "LD";
      10'b0000011_100: name = "LBU";
      10'b0000011_101: name = "LHU";
      10'b0000011_110: name = "LWU";
      10'b0010011_000: if (instr[31:15] == 0 && instr[11:7] ==0) name = "NOP/FLUSH";
                       else                                      name = "ADDI";
      10'b0010011_001: if (funct7[6:1] == 6'b000000) name = "SLLI";
                       else                      name = "ILLEGAL";
      10'b0010011_010: name = "SLTI";
      10'b0010011_011: name = "SLTIU";
      10'b0010011_100: name = "XORI";
      10'b0010011_101: if (funct7[6:1] == 6'b000000)      name = "SRLI";
                       else if (funct7[6:1] == 6'b010000) name = "SRAI"; 
                       else                           name = "ILLEGAL"; 
      10'b0010011_110: name = "ORI";
      10'b0010011_111: name = "ANDI";
      10'b0010111_???: name = "AUIPC";
      10'b0100011_000: name = "SB";
      10'b0100011_001: name = "SH";
      10'b0100011_010: name = "SW";
      10'b0100011_011: name = "SD";
      10'b0011011_000: name = "ADDIW";
      10'b0011011_001: name = "SLLIW";
      10'b0011011_101: if      (funct7 == 7'b0000000) name = "SRLIW";
                       else if (funct7 == 7'b0100000) name = "SRAIW";
                       else                           name = "ILLEGAL";
      10'b0111011_000: if      (funct7 == 7'b0000000) name = "ADDW";
                       else if (funct7 == 7'b0100000) name = "SUBW";
                       else if (funct7 == 7'b0000001) name = "MULW";
                       else                           name = "ILLEGAL";
      10'b0111011_001: if      (funct7 == 7'b0000000) name = "SLLW";
                       else if (funct7 == 7'b0000001) name = "DIVW";
                       else                           name = "ILLEGAL";
      10'b0111011_101: if      (funct7 == 7'b0000000) name = "SRLW";
                       else if (funct7 == 7'b0100000) name = "SRAW";
                       else if (funct7 == 7'b0000001) name = "DIVUW";
                       else                           name = "ILLEGAL";
      10'b0111011_110: if      (funct7 == 7'b0000001) name = "REMW";
                       else                           name = "ILLEGAL";
      10'b0111011_111: if      (funct7 == 7'b0000001) name = "REMUW";
                       else                           name = "ILLEGAL";
      10'b0110011_000: if      (funct7 == 7'b0000000) name = "ADD";
                       else if (funct7 == 7'b0000001) name = "MUL";
                       else if (funct7 == 7'b0100000) name = "SUB"; 
                       else                           name = "ILLEGAL"; 
      10'b0110011_001: if      (funct7 == 7'b0000000) name = "SLL";
                       else if (funct7 == 7'b0000001) name = "MULH";
                       else                           name = "ILLEGAL";
      10'b0110011_010: if      (funct7 == 7'b0000000) name = "SLT";
                       else if (funct7 == 7'b0000001) name = "MULHSU";
                       else                           name = "ILLEGAL";
      10'b0110011_011: if      (funct7 == 7'b0000000) name = "SLTU";
                       else if (funct7 == 7'b0000001) name = "MULHU";
                       else                           name = "ILLEGAL";
      10'b0110011_100: if      (funct7 == 7'b0000000) name = "XOR";
                       else if (funct7 == 7'b0000001) name = "DIV";
                       else                           name = "ILLEGAL";
      10'b0110011_101: if      (funct7 == 7'b0000000) name = "SRL";
                       else if (funct7 == 7'b0000001) name = "DIVU";
                       else if (funct7 == 7'b0100000) name = "SRA";
                       else                           name = "ILLEGAL";
      10'b0110011_110: if      (funct7 == 7'b0000000) name = "OR";
                       else if (funct7 == 7'b0000001) name = "REM";
                       else                           name = "ILLEGAL";
      10'b0110011_111: if      (funct7 == 7'b0000000) name = "AND";
                       else if (funct7 == 7'b0000001) name = "REMU";
                       else                           name = "ILLEGAL";
      10'b0110111_???: name = "LUI";
      10'b1100011_000: name = "BEQ";
      10'b1100011_001: name = "BNE";
      10'b1100011_100: name = "BLT";
      10'b1100011_101: name = "BGE";
      10'b1100011_110: name = "BLTU";
      10'b1100011_111: name = "BGEU";
      10'b1100111_000: name = "JALR";
      10'b1101111_???: name = "JAL";
      10'b1110011_000: if      (imm == 0) name = "ECALL";
                       else if (imm == 1) name = "EBREAK";
                       else if (imm == 2) name = "URET";
                       else if (imm == 258) name = "SRET";
                       else if (imm == 770) name = "MRET";
                       else              name = "ILLEGAL";
      10'b1110011_001: name = "CSRRW";
      10'b1110011_010: name = "CSRRS";
      10'b1110011_011: name = "CSRRC";
      10'b1110011_101: name = "CSRRWI";
      10'b1110011_110: name = "CSRRSI";
      10'b1110011_111: name = "CSRRCI";
      10'b0101111_010: if      (funct7[6:2] == 5'b00010) name = "LR.W";
                       else if (funct7[6:2] == 5'b00011) name = "SC.W";
                       else if (funct7[6:2] == 5'b00001) name = "AMOSWAP.W";
                       else if (funct7[6:2] == 5'b00000) name = "AMOADD.W";
                       else if (funct7[6:2] == 5'b00100) name = "AMOAXOR.W";
                       else if (funct7[6:2] == 5'b01100) name = "AMOAND.W";
                       else if (funct7[6:2] == 5'b01000) name = "AMOOR.W";
                       else if (funct7[6:2] == 5'b10000) name = "AMOMIN.W";
                       else if (funct7[6:2] == 5'b10100) name = "AMOMAX.W";
                       else if (funct7[6:2] == 5'b11000) name = "AMOMINU.W";
                       else if (funct7[6:2] == 5'b11100) name = "AMOMAXU.W";
                       else                              name = "ILLEGAL";
      10'b0101111_011: if      (funct7[6:2] == 5'b00010) name = "LR.D";
                       else if (funct7[6:2] == 5'b00011) name = "SC.D";
                       else if (funct7[6:2] == 5'b00001) name = "AMOSWAP.D";
                       else if (funct7[6:2] == 5'b00000) name = "AMOADD.D";
                       else if (funct7[6:2] == 5'b00100) name = "AMOAXOR.D";
                       else if (funct7[6:2] == 5'b01100) name = "AMOAND.D";
                       else if (funct7[6:2] == 5'b01000) name = "AMOOR.D";
                       else if (funct7[6:2] == 5'b10000) name = "AMOMIN.D";
                       else if (funct7[6:2] == 5'b10100) name = "AMOMAX.D";
                       else if (funct7[6:2] == 5'b11000) name = "AMOMINU.D";
                       else if (funct7[6:2] == 5'b11100) name = "AMOMAXU.D";
                       else                              name = "ILLEGAL";
      10'b0001111_???: name = "FENCE";
      default:         name = "ILLEGAL";
    endcase
endmodule<|MERGE_RESOLUTION|>--- conflicted
+++ resolved
@@ -336,13 +336,6 @@
   // pick tests based on modes supported
   initial 
     if (`XLEN == 64) begin // RV64
-<<<<<<< HEAD
-      tests = {tests64i};
-      if (`C_SUPPORTED) tests = {tests64ic, tests};
-      else              tests = {tests, tests64iNOc};
-      if (`M_SUPPORTED) tests = {tests, tests64m};
-      if (`A_SUPPORTED) tests = {tests, tests64a};
-=======
       if(TESTSBP) begin
 	tests = testsBP64;	
       end else begin 
@@ -352,7 +345,6 @@
 	if (`M_SUPPORTED) tests = {tests, tests64m};
 	if (`A_SUPPORTED) tests = {tests, tests64a};
       end
->>>>>>> 4fd0ecff
  //     tests = {tests64a, tests};
     end else begin // RV32
       // *** add the 32 bit bp tests
