--- conflicted
+++ resolved
@@ -54,10 +54,6 @@
     localparam integer ICACHELINESIZE = 256;
     localparam integer ICACHENUMLINES = 512;
 
-<<<<<<< HEAD
-    // instruction for NOP
-    localparam [31:0]      nop = 32'h00000013;
-=======
     // Input signals to cache memory
     logic                       FlushMem;
     logic [`XLEN-1:12]          ICacheMemReadUpperPAdr;
@@ -71,8 +67,6 @@
     logic               ICacheMemReadValid;
   logic 		ICacheReadEn;
   
->>>>>>> c42399bd
-
   rodirectmappedmemre #(.LINESIZE(ICACHELINESIZE), .NUMLINES(ICACHENUMLINES), .WORDSIZE(`XLEN)) 
   cachemem(
         .*,
@@ -220,7 +214,7 @@
     //logic [31:0]    AlignedInstrRawF, AlignedInstrRawD;
     //logic           FlushDLastCycleN;
     //logic           PCPMisalignedF;
-  const logic [31:0] 	     NOP = 32'h13;
+  localparam [31:0]  	     NOP = 32'h13;
   logic [`XLEN-1:0] 	     PCPF;
 
   logic 		     reset_q;
@@ -593,7 +587,7 @@
   // store read data from memory interface before writing into SRAM.
   genvar i;
   generate
-    for (i = 0; i < AHBByteLength; i++) begin
+    for (i = 0; i < WORDSPERLINE; i++) begin
       flopenr #(`XLEN) flop(.clk(clk),
 			    .reset(reset), 
 			    .en(InstrAckF & (i == FetchCount)),
