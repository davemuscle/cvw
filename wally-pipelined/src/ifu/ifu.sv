///////////////////////////////////////////
// ifu.sv
//
// Written: David_Harris@hmc.edu 9 January 2021
// Modified:
//
// Purpose: Instrunction Fetch Unit
//           PC, branch prediction, instruction cache
// 
// A component of the Wally configurable RISC-V project.
// 
// Copyright (C) 2021 Harvey Mudd College & Oklahoma State University
//
// Permission is hereby granted, free of charge, to any person obtaining a copy of this software and associated documentation
// files (the "Software"), to deal in the Software without restriction, including without limitation the rights to use, copy, 
// modify, merge, publish, distribute, sublicense, and/or sell copies of the Software, and to permit persons to whom the Software 
// is furnished to do so, subject to the following conditions:
//
// The above copyright notice and this permission notice shall be included in all copies or substantial portions of the Software.
//
// THE SOFTWARE IS PROVIDED "AS IS", WITHOUT WARRANTY OF ANY KIND, EXPRESS OR IMPLIED, INCLUDING BUT NOT LIMITED TO THE WARRANTIES 
// OF MERCHANTABILITY, FITNESS FOR A PARTICULAR PURPOSE AND NONINFRINGEMENT. IN NO EVENT SHALL THE AUTHORS OR COPYRIGHT HOLDERS 
// BE LIABLE FOR ANY CLAIM, DAMAGES OR OTHER LIABILITY, WHETHER IN AN ACTION OF CONTRACT, TORT OR OTHERWISE, ARISING FROM, OUT 
// OF OR IN CONNECTION WITH THE SOFTWARE OR THE USE OR OTHER DEALINGS IN THE SOFTWARE.
///////////////////////////////////////////

`include "wally-config.vh"

module ifu (
  input logic 		   clk, reset,
  input logic 		   StallF, StallD, StallE, StallM, StallW,
  input logic 		   FlushF, FlushD, FlushE, FlushM, FlushW,
  // Fetch
<<<<<<< HEAD
  input  logic [`XLEN-1:0] InstrInF,
  input  logic             InstrAckF,
=======
  input logic [`XLEN-1:0]  InstrInF,
>>>>>>> e73e16e5
  output logic [`XLEN-1:0] PCF, 
  output logic [`XLEN-1:0] InstrPAdrF,
  output logic             InstrReadF,
  output logic             ICacheStallF,
  // Decode  
  // Execute
  output logic [`XLEN-1:0] PCLinkE,
  input logic 		   PCSrcE, 
  input logic [`XLEN-1:0]  PCTargetE,
  output logic [`XLEN-1:0] PCE,
  output logic 		   BPPredWrongE, 
  // Mem
  input logic 		   RetM, TrapM, 
  input logic [`XLEN-1:0]  PrivilegedNextPCM, 
  output logic [31:0] 	   InstrD, InstrM,
  output logic [`XLEN-1:0] PCM, 
  output logic [4:0] 	   InstrClassM,
  output logic 		   BPPredDirWrongM,
  output logic 		   BTBPredPCWrongM,
  output logic 		   RASPredPCWrongM,
  output logic 		   BPPredClassNonCFIWrongM,
  // Writeback
  // output logic [`XLEN-1:0] PCLinkW,
  // Faults
<<<<<<< HEAD
  input  logic             IllegalBaseInstrFaultD,
  output logic             ITLBInstrPageFaultF,
  output logic             IllegalIEUInstrFaultD,
  output logic             InstrMisalignedFaultM,
=======
  input logic 		   IllegalBaseInstrFaultD,
  output logic 		   IllegalIEUInstrFaultD,
  output logic 		   InstrMisalignedFaultM,
>>>>>>> e73e16e5
  output logic [`XLEN-1:0] InstrMisalignedAdrM,
  // TLB management
  input logic  [1:0]       PrivilegeModeW,
  input logic  [`XLEN-1:0] PageTableEntryF,
  input logic  [1:0]       PageTypeF,
  input logic  [`XLEN-1:0] SATP_REGW,
  input logic              STATUS_MXR, STATUS_SUM,
  input logic              ITLBWriteF, ITLBFlushF,
  output logic             ITLBMissF, ITLBHitF
);

  logic [`XLEN-1:0] UnalignedPCNextF, PCNextF;
  logic             misaligned, BranchMisalignedFaultE, BranchMisalignedFaultM, TrapMisalignedFaultM;
  logic             PrivilegedChangePCM;
  logic             IllegalCompInstrD;
  logic [`XLEN-1:0] PCPlusUpperF, PCPlus2or4F, PCD, PCW, PCLinkD, PCLinkM, PCNextPF;
  logic             CompressedF;
  logic [31:0]      InstrRawD, InstrE, InstrW;
  localparam [31:0]      nop = 32'h00000013; // instruction for NOP
  logic 	    reset_q; // *** look at this later.  

  tlb #(.ENTRY_BITS(3), .ITLB(1)) itlb(.TLBAccessType(2'b10), .VirtualAddress(PCF),
                .PageTableEntryWrite(PageTableEntryF), .PageTypeWrite(PageTypeF),
                .TLBWrite(ITLBWriteF), .TLBFlush(ITLBFlushF),
                .PhysicalAddress(PCPF), .TLBMiss(ITLBMissF),
                .TLBHit(ITLBHitF), .TLBPageFault(ITLBInstrPageFaultF),
                .*);

  // branch predictor signals
  logic 	   SelBPPredF;
<<<<<<< HEAD
  logic [`XLEN-1:0] BPPredPCF, PCCorrectE, PCNext0F, PCNext1F, PCNext2F, PCNext3F;
  logic [3:0] 	    InstrClassD, InstrClassE;
=======
  logic [`XLEN-1:0] BPPredPCF, PCCorrectE, PCNext0F, PCNext1F;
  logic [4:0] 	    InstrClassD, InstrClassE;
>>>>>>> e73e16e5
  

  // *** put memory interface on here, InstrF becomes output
  //assign InstrPAdrF = PCF; // *** no MMU
  //assign InstrReadF = ~StallD; // *** & ICacheMissF; add later
  // assign InstrReadF = 1; // *** & ICacheMissF; add later

  // jarred 2021-03-14 Add instrution cache block to remove rd2
  assign PCNextPF = PCNextF; // Temporary workaround until iTLB is live
  icache icache(
    .*,
    .UpperPCNextPF(PCNextPF[`XLEN-1:12]),
    .LowerPCNextF(PCNextPF[11:0])
  );

  assign PrivilegedChangePCM = RetM | TrapM;

  //mux3    #(`XLEN) pcmux(PCPlus2or4F, PCCorrectE, PrivilegedNextPCM, {PrivilegedChangePCM, BPPredWrongE}, UnalignedPCNextF);
  mux2 #(`XLEN) pcmux0(.d0(PCPlus2or4F),
		       .d1(BPPredPCF),
		       .s(SelBPPredF),
		       .y(PCNext0F));

  mux2 #(`XLEN) pcmux1(.d0(PCNext0F),
		       .d1(PCCorrectE),
		       .s(BPPredWrongE),
		       .y(PCNext1F));

  mux2 #(`XLEN) pcmux2(.d0(PCNext1F),
		       .d1(PrivilegedNextPCM),
		       .s(PrivilegedChangePCM),
		       .y(PCNext2F));

  // *** try to remove this in the future as it can add a long path.
  // StallF may arrive late.
/* -----\/----- EXCLUDED -----\/-----
  mux2 #(`XLEN) pcmux3(.d0(PCNext2F),
		       .d1(PCF),
		       .s(StallF),
		       .y(PCNext3F));
 -----/\----- EXCLUDED -----/\----- */

  mux2 #(`XLEN) pcmux4(.d0(PCNext2F),
		       .d1(`RESET_VECTOR),
		       .s(reset_q),
		       .y(UnalignedPCNextF)); 
 
  flop #(1) resetReg (.clk(clk),
		      .d(reset),
		      .q(reset_q));
  
  
  assign  PCNextF = {UnalignedPCNextF[`XLEN-1:1], 1'b0}; // hart-SPEC p. 21 about 16-bit alignment
  flopenl #(`XLEN) pcreg(clk, reset, ~StallF & ~ICacheStallF, PCNextF, `RESET_VECTOR, PCF);

  // branch and jump predictor
  // I am making the port connection explicit for now as I want to see them and they will be changing.
  bpred bpred(.clk(clk),
	      .reset(reset),
	      .StallF(StallF),
	      .StallD(StallD),
	      .StallE(StallE),
	      .FlushF(FlushF),
	      .FlushD(FlushD),
	      .FlushE(FlushE),
	      .PCNextF(PCNextF),
	      .BPPredPCF(BPPredPCF),
	      .SelBPPredF(SelBPPredF),
	      .PCE(PCE),
	      .PCSrcE(PCSrcE),
	      .PCTargetE(PCTargetE),
	      .PCD(PCD),
	      .PCLinkE(PCLinkE),
	      .InstrClassE(InstrClassE),
	      .BPPredWrongE(BPPredWrongE),
 	      .BPPredDirWrongE(BPPredDirWrongE),
 	      .BTBPredPCWrongE(BTBPredPCWrongE),
 	      .RASPredPCWrongE(RASPredPCWrongE),
 	      .BPPredClassNonCFIWrongE(BPPredClassNonCFIWrongE));
  // The true correct target is PCTargetE if PCSrcE is 1 else it is the fall through PCLinkE.
  assign PCCorrectE =  PCSrcE ? PCTargetE : PCLinkE;

  // pcadder
  // add 2 or 4 to the PC, based on whether the instruction is 16 bits or 32
  assign PCPlusUpperF = PCF[`XLEN-1:2] + 1; // add 4 to PC
  // choose PC+2 or PC+4
  always_comb
    if (CompressedF) // add 2
      if (PCF[1]) PCPlus2or4F = {PCPlusUpperF, 2'b00}; 
      else        PCPlus2or4F = {PCF[`XLEN-1:2], 2'b10};
    else          PCPlus2or4F = {PCPlusUpperF, PCF[1:0]}; // add 4

  // Decode stage pipeline register and logic
  flopenrc #(`XLEN) PCDReg(clk, reset, FlushD, ~StallD, PCF, PCD);
   
  // expand 16-bit compressed instructions to 32 bits
  decompress decomp(.*);
  assign IllegalIEUInstrFaultD = IllegalBaseInstrFaultD | IllegalCompInstrD; // illegal if bad 32 or 16-bit instr
  // *** combine these with others in better way, including M, F


  // the branch predictor needs a compact decoding of the instruction class.
  // *** consider adding in the alternate return address x5 for returns.
  assign InstrClassD[4] = (InstrD[6:0] & 7'h77) == 7'h67 && (InstrD[11:07] & 5'h1B) == 5'h01; // jal(r) must link to ra or r5
  assign InstrClassD[3] = InstrD[6:0] == 7'h67 && (InstrD[19:15] & 5'h1B) == 5'h01; // return must link to ra or r5
  assign InstrClassD[2] = InstrD[6:0] == 7'h67 && (InstrD[19:15] & 5'h1B) != 5'h01; // jump register, but not return
  assign InstrClassD[1] = InstrD[6:0] == 7'h6F; // jump
  assign InstrClassD[0] = InstrD[6:0] == 7'h63; // branch

  // Misaligned PC logic

  generate
    if (`C_SUPPORTED) // C supports compressed instructions on halfword boundaries
      assign misaligned = PCNextF[0];
    else // instructions must be on word boundaries
      assign misaligned = |PCNextF[1:0];
  endgenerate

  // pipeline misaligned faults to M stage
  assign BranchMisalignedFaultE = misaligned & PCSrcE; // E-stage (Branch/Jump) misaligned
  flopenr #(1) InstrMisalginedReg(clk, reset, ~StallM, BranchMisalignedFaultE, BranchMisalignedFaultM);
  flopenr #(`XLEN) InstrMisalignedAdrReg(clk, reset, ~StallM, PCNextF, InstrMisalignedAdrM);
  assign TrapMisalignedFaultM = misaligned & PrivilegedChangePCM;
  assign InstrMisalignedFaultM = BranchMisalignedFaultM; // | TrapMisalignedFaultM; *** put this back in without causing a cyclic path
  
  flopenr  #(32)   InstrEReg(clk, reset, ~StallE, FlushE ? nop : InstrD, InstrE);
  flopenr  #(32)   InstrMReg(clk, reset, ~StallM, FlushM ? nop : InstrE, InstrM);
  // flopenr  #(32)   InstrWReg(clk, reset, ~StallW, FlushW ? nop : InstrM, InstrW); // just for testbench, delete later
  flopenr #(`XLEN) PCEReg(clk, reset, ~StallE, PCD, PCE);
  flopenr #(`XLEN) PCMReg(clk, reset, ~StallM, PCE, PCM);
  // flopenr #(`XLEN) PCWReg(clk, reset, ~StallW, PCM, PCW); // *** probably not needed; delete later

  flopenrc #(5) InstrClassRegE(.clk(clk),
			       .reset(reset),
			       .en(~StallE),
			       .clear(FlushE),
			       .d(InstrClassD),
			       .q(InstrClassE));

  flopenrc #(5) InstrClassRegM(.clk(clk),
			       .reset(reset),
			       .en(~StallM),
			       .clear(FlushM),
			       .d(InstrClassE),
			       .q(InstrClassM));

  flopenrc #(4) BPPredWrongRegM(.clk(clk),
			       .reset(reset),
			       .en(~StallM),
			       .clear(FlushM),
			       .d({BPPredDirWrongE, BTBPredPCWrongE, RASPredPCWrongE, BPPredClassNonCFIWrongE}),
			       .q({BPPredDirWrongM, BTBPredPCWrongM, RASPredPCWrongM, BPPredClassNonCFIWrongM}));

  // seems like there should be a lower-cost way of doing this PC+2 or PC+4 for JAL.  
  // either have ALU compute PC+2/4 and feed into ALUResult input of ResultMux or
  // have dedicated adder in Mem stage based on PCM + 2 or 4
  // *** redo this 
  flopenr #(`XLEN) PCPDReg(clk, reset, ~StallD, PCPlus2or4F, PCLinkD);
  flopenr #(`XLEN) PCPEReg(clk, reset, ~StallE, PCLinkD, PCLinkE);
  // flopenr #(`XLEN) PCPMReg(clk, reset, ~StallM, PCLinkE, PCLinkM);
  // /flopenr #(`XLEN) PCPWReg(clk, reset, ~StallW, PCLinkM, PCLinkW);

endmodule
<|MERGE_RESOLUTION|>--- conflicted
+++ resolved
@@ -31,12 +31,8 @@
   input logic 		   StallF, StallD, StallE, StallM, StallW,
   input logic 		   FlushF, FlushD, FlushE, FlushM, FlushW,
   // Fetch
-<<<<<<< HEAD
   input  logic [`XLEN-1:0] InstrInF,
   input  logic             InstrAckF,
-=======
-  input logic [`XLEN-1:0]  InstrInF,
->>>>>>> e73e16e5
   output logic [`XLEN-1:0] PCF, 
   output logic [`XLEN-1:0] InstrPAdrF,
   output logic             InstrReadF,
@@ -61,16 +57,10 @@
   // Writeback
   // output logic [`XLEN-1:0] PCLinkW,
   // Faults
-<<<<<<< HEAD
   input  logic             IllegalBaseInstrFaultD,
   output logic             ITLBInstrPageFaultF,
   output logic             IllegalIEUInstrFaultD,
   output logic             InstrMisalignedFaultM,
-=======
-  input logic 		   IllegalBaseInstrFaultD,
-  output logic 		   IllegalIEUInstrFaultD,
-  output logic 		   InstrMisalignedFaultM,
->>>>>>> e73e16e5
   output logic [`XLEN-1:0] InstrMisalignedAdrM,
   // TLB management
   input logic  [1:0]       PrivilegeModeW,
@@ -86,11 +76,14 @@
   logic             misaligned, BranchMisalignedFaultE, BranchMisalignedFaultM, TrapMisalignedFaultM;
   logic             PrivilegedChangePCM;
   logic             IllegalCompInstrD;
-  logic [`XLEN-1:0] PCPlusUpperF, PCPlus2or4F, PCD, PCW, PCLinkD, PCLinkM, PCNextPF;
+  logic [`XLEN-1:0] PCPlusUpperF, PCPlus2or4F, PCD, PCW, PCLinkD, PCLinkM, PCNextPF, PCPF;
   logic             CompressedF;
   logic [31:0]      InstrRawD, InstrE, InstrW;
   localparam [31:0]      nop = 32'h00000013; // instruction for NOP
-  logic 	    reset_q; // *** look at this later.  
+  logic 	    reset_q; // *** look at this later.
+
+  logic 	    BPPredDirWrongE, BTBPredPCWrongE, RASPredPCWrongE, BPPredClassNonCFIWrongE;
+  
 
   tlb #(.ENTRY_BITS(3), .ITLB(1)) itlb(.TLBAccessType(2'b10), .VirtualAddress(PCF),
                 .PageTableEntryWrite(PageTableEntryF), .PageTypeWrite(PageTypeF),
@@ -101,13 +94,8 @@
 
   // branch predictor signals
   logic 	   SelBPPredF;
-<<<<<<< HEAD
   logic [`XLEN-1:0] BPPredPCF, PCCorrectE, PCNext0F, PCNext1F, PCNext2F, PCNext3F;
-  logic [3:0] 	    InstrClassD, InstrClassE;
-=======
-  logic [`XLEN-1:0] BPPredPCF, PCCorrectE, PCNext0F, PCNext1F;
   logic [4:0] 	    InstrClassD, InstrClassE;
->>>>>>> e73e16e5
   
 
   // *** put memory interface on here, InstrF becomes output
