--- conflicted
+++ resolved
@@ -60,13 +60,8 @@
 
   // PMA checker signals
   input  logic [31:0]      HADDR,
-<<<<<<< HEAD
   input  logic [2:0]       HSIZE, HBURST,
   input  logic             HWRITE,
-=======
-  input  logic             HWRITE,
-  input  logic [2:0]       HSIZE, HBURST,
->>>>>>> 467a463c
   input  logic             Atomic, Execute, Write, Read,
   output logic             Cacheable, Idempotent, AtomicAllowed,
   output logic             SquashAHBAccess,
