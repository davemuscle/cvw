--- conflicted
+++ resolved
@@ -63,12 +63,8 @@
   logic        CSRWriteM, PrivilegedM;
   logic [`XLEN-1:0] SrcAE, SrcBE;
   logic [`XLEN-1:0] SrcAM;
-<<<<<<< HEAD
   logic [2:0] Funct3E;
 //  logic [31:0] InstrF;
-=======
-  logic [31:0] InstrF;
->>>>>>> 3b680736
   logic [31:0] InstrD, InstrM;
   logic [`XLEN-1:0] PCE, PCM, PCLinkW;
   logic [`XLEN-1:0] PCTargetE;
