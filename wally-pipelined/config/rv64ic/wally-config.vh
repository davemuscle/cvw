//////////////////////////////////////////
// wally-config.vh
//
// Written: David_Harris@hmc.edu 4 January 2021
// Modified: 
//
// Purpose: Specify which features are configured
//          Macros to determine which modes are supported based on MISA
// 
// A component of the Wally configurable RISC-V project.
// 
// Copyright (C) 2021 Harvey Mudd College & Oklahoma State University
//
// Permission is hereby granted, free of charge, to any person obtaining a copy of this software and associated documentation
// files (the "Software"), to deal in the Software without restriction, including without limitation the rights to use, copy, 
// modify, merge, publish, distribute, sublicense, and/or sell copies of the Software, and to permit persons to whom the Software 
// is furnished to do so, subject to the following conditions:
//
// The above copyright notice and this permission notice shall be included in all copies or substantial portions of the Software.
//
// THE SOFTWARE IS PROVIDED "AS IS", WITHOUT WARRANTY OF ANY KIND, EXPRESS OR IMPLIED, INCLUDING BUT NOT LIMITED TO THE WARRANTIES 
// OF MERCHANTABILITY, FITNESS FOR A PARTICULAR PURPOSE AND NONINFRINGEMENT. IN NO EVENT SHALL THE AUTHORS OR COPYRIGHT HOLDERS 
// BE LIABLE FOR ANY CLAIM, DAMAGES OR OTHER LIABILITY, WHETHER IN AN ACTION OF CONTRACT, TORT OR OTHERWISE, ARISING FROM, OUT 
// OF OR IN CONNECTION WITH THE SOFTWARE OR THE USE OR OTHER DEALINGS IN THE SOFTWARE.
///////////////////////////////////////////

<<<<<<< HEAD
// include shared configuration
=======
`include "wally-constants.vh"
>>>>>>> dc0b19df
`include "wally-shared.vh"

`define BUILDROOT 0
`define BUSYBEAR 0

// RV32 or RV64: XLEN = 32 or 64
`define XLEN 64

// MISA RISC-V configuration per specification
`define MISA (32'h00000104 | 0 << 5 | 0 << 3 | 1 << 18 | 1 << 20 | 1 << 12 | 1 << 0)
`define ZCSR_SUPPORTED 1
`define COUNTERS 31
`define ZCOUNTERS_SUPPORTED 1
<<<<<<< HEAD
=======
<<<<<<< HEAD
=======
// N-mode user-level interrupts are depricated per Andrew Waterman 1/13/21
//`define N_SUPPORTED ((MISA >> 13) % 2 == 1)
`define N_SUPPORTED 0
>>>>>>> 64a687b80fbd04a02ac986dde4802d9324aa6ac1
>>>>>>> dc0b19df

// Microarchitectural Features
`define UARCH_PIPELINED 1
`define UARCH_SUPERSCALR 0
`define UARCH_SINGLECYCLE 0
`define MEM_DCACHE 0
`define MEM_DTIM 1
`define MEM_ICACHE 0
`define MEM_VIRTMEM 1
`define VECTORED_INTERRUPTS_SUPPORTED 1

`define ITLB_ENTRY_BITS 5
`define DTLB_ENTRY_BITS 5

// Address space
`define RESET_VECTOR 64'h0000000080000000

// Bus Interface width
`define AHBW 64

// Peripheral Physiccal Addresses
// Peripheral memory space extends from BASE to BASE+RANGE
// Range should be a thermometer code with 0's in the upper bits and 1s in the lower bits

`define BOOTTIMBASE   32'h00000000
`define BOOTTIMRANGE  32'h00003FFF
`define TIMBASE       32'h80000000
`define TIMRANGE      32'h07FFFFFF
`define CLINTBASE  32'h02000000
`define CLINTRANGE 32'h0000FFFF
`define GPIOBASE   32'h10012000
`define GPIORANGE  32'h000000FF
`define UARTBASE   32'h10000000
`define UARTRANGE  32'h00000007
`define PLICBASE   32'h0C000000
`define PLICRANGE  32'h03FFFFFF

// Test modes

// Tie GPIO outputs back to inputs
`define GPIO_LOOPBACK_TEST 1

// Busybear special CSR config to match OVPSim
`define OVPSIM_CSR_CONFIG 0

// Hardware configuration
`define UART_PRESCALE 1

// Interrupt configuration
`define PLIC_NUM_SRC 4
// comment out the following if >=32 sources
`define PLIC_NUM_SRC_LT_32
`define PLIC_GPIO_ID 3
`define PLIC_UART_ID 4

`define TWO_BIT_PRELOAD "../config/rv64ic/twoBitPredictor.txt"
`define BTB_PRELOAD "../config/rv64ic/BTBPredictor.txt"
`define BPRED_ENABLED 1
`define BPTYPE "BPGSHARE" // BPLOCALPAg or BPGLOBAL or BPTWOBIT or BPGSHARE
`define TESTSBP 0
<|MERGE_RESOLUTION|>--- conflicted
+++ resolved
@@ -24,11 +24,7 @@
 // OF OR IN CONNECTION WITH THE SOFTWARE OR THE USE OR OTHER DEALINGS IN THE SOFTWARE.
 ///////////////////////////////////////////
 
-<<<<<<< HEAD
 // include shared configuration
-=======
-`include "wally-constants.vh"
->>>>>>> dc0b19df
 `include "wally-shared.vh"
 
 `define BUILDROOT 0
@@ -42,15 +38,6 @@
 `define ZCSR_SUPPORTED 1
 `define COUNTERS 31
 `define ZCOUNTERS_SUPPORTED 1
-<<<<<<< HEAD
-=======
-<<<<<<< HEAD
-=======
-// N-mode user-level interrupts are depricated per Andrew Waterman 1/13/21
-//`define N_SUPPORTED ((MISA >> 13) % 2 == 1)
-`define N_SUPPORTED 0
->>>>>>> 64a687b80fbd04a02ac986dde4802d9324aa6ac1
->>>>>>> dc0b19df
 
 // Microarchitectural Features
 `define UARCH_PIPELINED 1
