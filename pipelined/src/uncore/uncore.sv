--- conflicted
+++ resolved
@@ -66,19 +66,11 @@
   
   logic [`XLEN-1:0] HREADRam, HREADSDC;
 
-<<<<<<< HEAD
   logic [11:0]     HSELRegions;
   logic            HSELDTIM, HSELIROM, HSELRam, HSELCLINT, HSELPLIC, HSELGPIO, HSELUART, HSELSDC;
   logic            HSELDTIMD, HSELIROMD, HSELEXTD, HSELRamD, HSELCLINTD, HSELPLICD, HSELGPIOD, HSELUARTD, HSELSDCD;
   logic            HRESPRam,  HRESPSDC;
-  logic            HREADYRam, HRESPSDCD;
-=======
-  logic [10:0]      HSELRegions;
-  logic             HSELDTIM, HSELIROM, HSELRam, HSELCLINT, HSELPLIC, HSELGPIO, HSELUART, HSELSDC;
-  logic             HSELDTIMD, HSELIROMD, HSELEXTD, HSELRamD, HSELCLINTD, HSELPLICD, HSELGPIOD, HSELUARTD, HSELSDCD;
-  logic             HRESPRam,  HRESPSDC;
-  logic             HREADYRam, HRESPSDCD;
->>>>>>> e1b0d43f
+
   logic [`XLEN-1:0] HREADBootRom; 
   logic             HSELBootRom, HSELBootRomD, HRESPBootRom, HREADYBootRom, HREADYSDC;
   logic             HSELNoneD;
@@ -196,12 +188,6 @@
   // takes more than 1 cycle to repsond it needs to hold on to the old select until the
   // device is ready.  Hense this register must be selectively enabled by HREADY.
   // However on reset None must be seleted.
-<<<<<<< HEAD
   flopenl #(11) hseldelayreg(HCLK, ~HRESETn, HREADY, HSELRegions[10:0], 11'b1, {HSELDTIMD, HSELIROMD, HSELEXTD, HSELBootRomD, HSELRamD, HSELCLINTD, HSELGPIOD, HSELUARTD, HSELPLICD, HSELSDCD, HSELNoneD});
-=======
-  flopenl #(11) hseldelayreg(HCLK, ~HRESETn, HREADY, HSELRegions, 11'b1, 
-    {HSELDTIMD, HSELIROMD, HSELEXTD, HSELBootRomD, HSELRamD, 
-    HSELCLINTD, HSELGPIOD, HSELUARTD, HSELPLICD, HSELSDCD, HSELNoneD});
->>>>>>> e1b0d43f
   flopenr #(1) hselbridgedelayreg(HCLK, ~HRESETn, HREADY, HSELBRIDGE, HSELBRIDGED);
 endmodule
