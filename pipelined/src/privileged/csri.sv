--- conflicted
+++ resolved
@@ -44,17 +44,10 @@
     input logic [11:0] 		CSRAdrM,
     (* mark_debug = "true" *)    input logic MExtIntM, SExtIntM, TimerIntM, SwIntM,
     input logic [11:0] 		MIDELEG_REGW,
-<<<<<<< HEAD
-    output logic [11:0] 	MIP_REGW, MIE_REGW, SIP_REGW, SIE_REGW
-  );
-
-  (* mark_debug = "true" *) logic [11:0]     IP_REGW_writeable; // only SEIP, STIP, SSIP are actually writeable; the rest are hardwired to 0
-=======
     output logic [11:0] 	MIP_REGW, MIE_REGW, SIP_REGW, SIE_REGW, 
     (* mark_debug = "true" *) output logic [11:0]   IP_REGW_writeable // only SEIP, STIP, SSIP are actually writeable; the rest are hardwired to 0
   );
 
->>>>>>> fb95767d
   logic [11:0]     IP_REGW, IE_REGW;
   logic [11:0]     MIP_WRITE_MASK, SIP_WRITE_MASK, MIE_WRITE_MASK;
   logic            WriteMIPM, WriteMIEM, WriteSIPM, WriteSIEM;
